import { polkadot } from '@e2e-test/networks/chains'
<<<<<<< HEAD

import { registerTestTree, relayVestingE2ETests } from '@e2e-test/shared'
=======
import { vestingE2ETests } from '@e2e-test/shared'
>>>>>>> c05a5c8b

registerTestTree(relayVestingE2ETests(polkadot, { testSuiteName: 'Polkadot Vesting', addressEncoding: 0 }))<|MERGE_RESOLUTION|>--- conflicted
+++ resolved
@@ -1,9 +1,4 @@
 import { polkadot } from '@e2e-test/networks/chains'
-<<<<<<< HEAD
-
 import { registerTestTree, relayVestingE2ETests } from '@e2e-test/shared'
-=======
-import { vestingE2ETests } from '@e2e-test/shared'
->>>>>>> c05a5c8b
 
 registerTestTree(relayVestingE2ETests(polkadot, { testSuiteName: 'Polkadot Vesting', addressEncoding: 0 }))