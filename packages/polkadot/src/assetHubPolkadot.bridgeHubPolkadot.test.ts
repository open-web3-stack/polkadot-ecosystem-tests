--- conflicted
+++ resolved
@@ -23,36 +23,6 @@
     }
   })
 
-<<<<<<< HEAD
-  runXcmPalletHorizontal('bridgeHubPolkadot transfer DOT to assetHubPolkadot', async () => {
-    return {
-      fromChain: bridgeHubPolkadotClient,
-      toChain: assetHubPolkadotClient,
-      fromBalance: query.balances,
-      toBalance: query.balances,
-      toAccount: defaultAccounts.dave,
-      tx: tx.xcmPallet.limitedTeleportAssets(
-        bridgeHubDOT,
-        1e12,
-        tx.xcmPallet.parachainV3(1, assetHubPolkadotClient.config.paraId!),
-      ),
-    }
-  })
-})
-
-// TODO: Uncomment Post-AHM on Polkadot
-
-// const testConfigForLocalScheduler: ParaTestConfig = {
-//   testSuiteName: 'assetHubPolkadot & bridgeHubPolkadot',
-//   addressEncoding: 0,
-//   blockProvider: 'NonLocal',
-//   asyncBacking: 'Enabled',
-// }
-
-// registerTestTree(
-//   governanceChainUpgradesOtherChainViaRootReferendumSuite(assetHubPolkadot, bridgeHubPolkadot, testConfigForLocalScheduler),
-// )
-=======
   runXcmPalletHorizontal(
     'bridgeHubPolkadot transfer DOT to assetHubPolkadot',
     async () => {
@@ -72,4 +42,16 @@
     { skip: true },
   )
 })
->>>>>>> 72a52820
+
+// TODO: Uncomment Post-AHM on Polkadot
+
+// const testConfigForLocalScheduler: ParaTestConfig = {
+//   testSuiteName: 'assetHubPolkadot & bridgeHubPolkadot',
+//   addressEncoding: 0,
+//   blockProvider: 'NonLocal',
+//   asyncBacking: 'Enabled',
+// }
+
+// registerTestTree(
+//   governanceChainUpgradesOtherChainViaRootReferendumSuite(assetHubPolkadot, bridgeHubPolkadot, testConfigForLocalScheduler),
+// )