--- conflicted
+++ resolved
@@ -1,10 +1,5 @@
 import { polkadot } from '@e2e-test/networks/chains'
-<<<<<<< HEAD
-
 import { baseNominationPoolsE2ETests, registerTestTree } from '@e2e-test/shared'
-=======
-import { nominationPoolsE2ETests } from '@e2e-test/shared'
->>>>>>> c05a5c8b
 
 registerTestTree(
   baseNominationPoolsE2ETests(polkadot, { testSuiteName: 'Polkadot Nomination Pools', addressEncoding: 0 }),
