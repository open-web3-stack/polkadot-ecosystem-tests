import { peoplePolkadot, polkadot } from '@e2e-test/networks/chains'
<<<<<<< HEAD

import { basePeopleChainE2ETests, registerTestTree } from '@e2e-test/shared'
=======
import { peopleChainE2ETests } from '@e2e-test/shared'
>>>>>>> c05a5c8b

registerTestTree(
  basePeopleChainE2ETests(polkadot, peoplePolkadot, { testSuiteName: 'Polkadot People', addressEncoding: 0 }),
)<|MERGE_RESOLUTION|>--- conflicted
+++ resolved
@@ -1,10 +1,5 @@
 import { peoplePolkadot, polkadot } from '@e2e-test/networks/chains'
-<<<<<<< HEAD
-
 import { basePeopleChainE2ETests, registerTestTree } from '@e2e-test/shared'
-=======
-import { peopleChainE2ETests } from '@e2e-test/shared'
->>>>>>> c05a5c8b
 
 registerTestTree(
   basePeopleChainE2ETests(polkadot, peoplePolkadot, { testSuiteName: 'Polkadot People', addressEncoding: 0 }),
