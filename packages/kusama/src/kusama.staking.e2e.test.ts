import { kusama } from '@e2e-test/networks/chains'
<<<<<<< HEAD

import { fullStakingTests, registerTestTree } from '@e2e-test/shared'
=======
import { stakingE2ETests } from '@e2e-test/shared'
>>>>>>> c05a5c8b

registerTestTree(fullStakingTests(kusama, { testSuiteName: 'Kusama Staking', addressEncoding: 2 }))<|MERGE_RESOLUTION|>--- conflicted
+++ resolved
@@ -1,9 +1,4 @@
 import { kusama } from '@e2e-test/networks/chains'
-<<<<<<< HEAD
-
 import { fullStakingTests, registerTestTree } from '@e2e-test/shared'
-=======
-import { stakingE2ETests } from '@e2e-test/shared'
->>>>>>> c05a5c8b
 
 registerTestTree(fullStakingTests(kusama, { testSuiteName: 'Kusama Staking', addressEncoding: 2 }))