--- conflicted
+++ resolved
@@ -305,11 +305,7 @@
 exports[`Kusama Staking > base staking tests > set invulnerables with root origin > alice funds post slash 1`] = `
 {
   "flags": "0x80000000000000000000000000000000",
-<<<<<<< HEAD
   "free": 3332445654871,
-=======
-  "free": 89999109015461,
->>>>>>> ca38eb5e
   "frozen": 0,
   "reserved": 16666666650000,
 }
@@ -318,11 +314,7 @@
 exports[`Kusama Staking > base staking tests > set invulnerables with root origin > alice funds pre slash 1`] = `
 {
   "flags": "0x80000000000000000000000000000000",
-<<<<<<< HEAD
   "free": 3332445654871,
-=======
-  "free": 89999109015461,
->>>>>>> ca38eb5e
   "frozen": 0,
   "reserved": 33333333300000,
 }
@@ -333,11 +325,7 @@
 exports[`Kusama Staking > base staking tests > set invulnerables with root origin > bob funds post slash 1`] = `
 {
   "flags": "0x80000000000000000000000000000000",
-<<<<<<< HEAD
   "free": 3332445654871,
-=======
-  "free": 89999109015461,
->>>>>>> ca38eb5e
   "frozen": 0,
   "reserved": 0,
 }
@@ -346,11 +334,7 @@
 exports[`Kusama Staking > base staking tests > set invulnerables with root origin > bob funds pre slash 1`] = `
 {
   "flags": "0x80000000000000000000000000000000",
-<<<<<<< HEAD
   "free": 3332445654871,
-=======
-  "free": 89999109015461,
->>>>>>> ca38eb5e
   "frozen": 0,
   "reserved": 33333333300000,
 }
@@ -359,11 +343,7 @@
 exports[`Kusama Staking > base staking tests > set invulnerables with root origin > charlie funds post slash 1`] = `
 {
   "flags": "0x80000000000000000000000000000000",
-<<<<<<< HEAD
   "free": 3332445654871,
-=======
-  "free": 89999109015461,
->>>>>>> ca38eb5e
   "frozen": 0,
   "reserved": 0,
 }
@@ -372,11 +352,7 @@
 exports[`Kusama Staking > base staking tests > set invulnerables with root origin > charlie funds pre slash 1`] = `
 {
   "flags": "0x80000000000000000000000000000000",
-<<<<<<< HEAD
   "free": 3332445654871,
-=======
-  "free": 89999109015461,
->>>>>>> ca38eb5e
   "frozen": 0,
   "reserved": 33333333300000,
 }
@@ -553,18 +529,7 @@
 [
   {
     "data": {
-<<<<<<< HEAD
       "amount": "(rounded 33000000000000)",
-=======
-      "stash": "FQ3JxEebQJY23NumtMUU1k7YJrbyK6L8j4uK5VwKpeVqFnh",
-    },
-    "method": "Chilled",
-    "section": "staking",
-  },
-  {
-    "data": {
-      "amount": 50000000000000,
->>>>>>> ca38eb5e
       "stash": "FQ3JxEebQJY23NumtMUU1k7YJrbyK6L8j4uK5VwKpeVqFnh",
     },
     "method": "Unbonded",
@@ -762,90 +727,54 @@
 exports[`Kusama Staking > slashing tests > cancel deferred slash as admin > alice funds pre slash 1`] = `
 {
   "flags": "0x80000000000000000000000000000000",
-<<<<<<< HEAD
   "free": 3332887920223,
   "frozen": 0,
   "reserved": 33333333300000,
-=======
-  "free": 99999553329391,
-  "frozen": 0,
-  "reserved": 0,
->>>>>>> ca38eb5e
 }
 `;
 
 exports[`Kusama Staking > slashing tests > cancel deferred slash as admin > bob funds pre slash 1`] = `
 {
   "flags": "0x80000000000000000000000000000000",
-<<<<<<< HEAD
   "free": 3332887920223,
   "frozen": 0,
   "reserved": 33333333300000,
-=======
-  "free": 99999553329391,
-  "frozen": 0,
-  "reserved": 0,
->>>>>>> ca38eb5e
 }
 `;
 
 exports[`Kusama Staking > slashing tests > cancel deferred slash as admin > charlie funds pre slash 1`] = `
 {
   "flags": "0x80000000000000000000000000000000",
-<<<<<<< HEAD
   "free": 3332887920223,
   "frozen": 0,
   "reserved": 33333333300000,
-=======
-  "free": 99999553329391,
-  "frozen": 0,
-  "reserved": 0,
->>>>>>> ca38eb5e
 }
 `;
 
 exports[`Kusama Staking > slashing tests > cancel deferred slash as root > alice funds pre slash 1`] = `
 {
   "flags": "0x80000000000000000000000000000000",
-<<<<<<< HEAD
   "free": 3332887920223,
   "frozen": 0,
   "reserved": 33333333300000,
-=======
-  "free": 99999553329391,
-  "frozen": 0,
-  "reserved": 0,
->>>>>>> ca38eb5e
 }
 `;
 
 exports[`Kusama Staking > slashing tests > cancel deferred slash as root > bob funds pre slash 1`] = `
 {
   "flags": "0x80000000000000000000000000000000",
-<<<<<<< HEAD
   "free": 3332887920223,
   "frozen": 0,
   "reserved": 33333333300000,
-=======
-  "free": 99999553329391,
-  "frozen": 0,
-  "reserved": 0,
->>>>>>> ca38eb5e
 }
 `;
 
 exports[`Kusama Staking > slashing tests > cancel deferred slash as root > charlie funds pre slash 1`] = `
 {
   "flags": "0x80000000000000000000000000000000",
-<<<<<<< HEAD
   "free": 3332887920223,
   "frozen": 0,
   "reserved": 33333333300000,
-=======
-  "free": 99999553329391,
-  "frozen": 0,
-  "reserved": 0,
->>>>>>> ca38eb5e
 }
 `;
 
@@ -869,61 +798,19 @@
 ]
 `;
 
-<<<<<<< HEAD
 exports[`Kusama Staking > slashing tests > unapplied slash > alice funds pre slash 1`] = `
 {
   "flags": "0x80000000000000000000000000000000",
   "free": 33232891223553,
   "frozen": 0,
   "reserved": 100000000000,
-=======
-exports[`Kusama Staking > slashing tests > unapplied slash > alice funds post slash 1`] = `
-{
-  "flags": "0x80000000000000000000000000000000",
-  "free": 89999553329391,
-  "frozen": 0,
-  "reserved": 5000000000000,
-}
-`;
-
-exports[`Kusama Staking > slashing tests > unapplied slash > alice funds pre slash 1`] = `
-{
-  "flags": "0x80000000000000000000000000000000",
-  "free": 89999553329391,
-  "frozen": 0,
-  "reserved": 10000000000000,
-}
-`;
-
-exports[`Kusama Staking > slashing tests > unapplied slash > balances slash events 1`] = `[]`;
-
-exports[`Kusama Staking > slashing tests > unapplied slash > bob funds post slash 1`] = `
-{
-  "flags": "0x80000000000000000000000000000000",
-  "free": 89999553329391,
-  "frozen": 0,
-  "reserved": 0,
->>>>>>> ca38eb5e
 }
 `;
 
 exports[`Kusama Staking > slashing tests > unapplied slash > bob funds pre slash 1`] = `
 {
   "flags": "0x80000000000000000000000000000000",
-<<<<<<< HEAD
   "free": 33232891223553,
-=======
-  "free": 89999553329391,
-  "frozen": 0,
-  "reserved": 10000000000000,
-}
-`;
-
-exports[`Kusama Staking > slashing tests > unapplied slash > charlie funds post slash 1`] = `
-{
-  "flags": "0x80000000000000000000000000000000",
-  "free": 89999553329391,
->>>>>>> ca38eb5e
   "frozen": 0,
   "reserved": 100000000000,
 }
@@ -932,11 +819,7 @@
 exports[`Kusama Staking > slashing tests > unapplied slash > charlie funds pre slash 1`] = `
 {
   "flags": "0x80000000000000000000000000000000",
-<<<<<<< HEAD
   "free": 33232891223553,
-=======
-  "free": 89999553329391,
->>>>>>> ca38eb5e
   "frozen": 0,
   "reserved": 100000000000,
 }
