--- conflicted
+++ resolved
@@ -224,11 +224,7 @@
     "data": {
       "disambiguationIndex": 0,
       "proxyType": "Any",
-<<<<<<< HEAD
-      "pure": "E3rbiExBxy5iAYZuDaE97E1jmuYaUBge5RvFMQoggtY5QQp",
-=======
       "pure": "GfEdCPk6cDZBFLA93VU4ggy8urqmVShMYvLNGFZpRNBPyNR",
->>>>>>> 855ce147
       "spawner": "D8ew585BL5H1ALhn4kmJoxhgqcgKDZLPc6xunJNv4mmrBns",
     },
     "method": "PureKilled",
