--- conflicted
+++ resolved
@@ -1,11 +1,5 @@
 import { peopleKusama } from '@e2e-test/networks/chains'
-<<<<<<< HEAD
-
-import { fullProxyE2ETests, registerTestTree } from '@e2e-test/shared'
-import { PeopleProxyTypes } from '@e2e-test/shared'
-=======
-import { PeopleProxyTypes, proxyE2ETests } from '@e2e-test/shared'
->>>>>>> c05a5c8b
+import { fullProxyE2ETests, PeopleProxyTypes, registerTestTree } from '@e2e-test/shared'
 
 registerTestTree(
   fullProxyE2ETests(peopleKusama, { testSuiteName: 'People Kusama Proxy', addressEncoding: 2 }, PeopleProxyTypes),
