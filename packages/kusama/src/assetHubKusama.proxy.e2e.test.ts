import { assetHubKusama } from '@e2e-test/networks/chains'
import {
  AssetHubKusamaProxyTypes,
  createProxyConfig,
  defaultProxyTypeConfig,
  fullProxyE2ETests,
  type ParaTestConfig,
  type ProxyTestConfig,
  type ProxyTypeConfig,
  registerTestTree,
} from '@e2e-test/shared'

const testConfig: ParaTestConfig = {
  testSuiteName: 'Kusama AssetHub Proxy',
  addressEncoding: 2,
  blockProvider: 'NonLocal',
  asyncBacking: 'Enabled',
}

const assetHubKusamaProxyTypeConfig: ProxyTypeConfig = {
  ...defaultProxyTypeConfig,
  ['Any']: {
    buildAllowedActions: (builder) => [
      ...builder.buildAuctionAction(),
      ...builder.buildBalancesAction(),
      ...builder.buildBountyAction(),
      ...builder.buildGovernanceAction(),
      ...builder.buildMultisigAction(),
      ...builder.buildNominationPoolsAction(),
      ...builder.buildProxyAction(),
      ...builder.buildStakingAction(),
      ...builder.buildSystemRemarkAction(),
      ...builder.buildUtilityAction(),
      // Pending AHM, vesting is disabled on asset hubs, so `Any` proxy types will be unable to
      //...builder.buildVestingAction(),
    ],
    buildDisallowedActions: (builder) => [...builder.buildVestingAction()],
  },
<<<<<<< HEAD
  ['ParaRegistration']: {
    buildAllowedActions: (_builder) => [],
    // The `ParaRegistration` proxy type cannot execute any calls on the AH without the `remote_proxy` pallet.
    // Its call filter is set to `false` for all calls.
=======
  // The `Auction` proxy type cannot execute any calls on the AH without the `remote_proxy` pallet.
  // Its call filter is set to block all calls.
  ['Auction']: {
    buildAllowedActions: (_builder) => [],
    buildDisallowedActions: (builder) => [
      ...builder.buildAuctionAction(),
      ...builder.buildBalancesAction(),
      ...builder.buildCrowdloanAction(),
      ...builder.buildGovernanceAction(),
      ...builder.buildSlotsAction(),
      ...builder.buildStakingAction(),
      ...builder.buildSystemAction(),
      ...builder.buildVestingAction(),
    ],
  },
  ['ParaRegistration']: {
    buildAllowedActions: (_builder) => [],
    // The `ParaRegistration` proxy type cannot execute any calls on the AH without the `remote_proxy` pallet.
    // Its call filter is set to block all calls.
>>>>>>> 7b565f09
    buildDisallowedActions: (builder) => [
      ...defaultProxyTypeConfig.ParaRegistration.buildDisallowedActions(builder),
      // Post-AHM won't have the `paras_registrar` pallet, so the below action will result in an empty list.
      ...builder.buildParasRegistrarAction(),
      ...builder.buildUtilityAction(),
<<<<<<< HEAD
      ...builder.buildProxyRemoveProxyAction(AssetHubKusamaProxyTypes.ParaRegistration),
=======
      ...builder.buildProxyRemovalAction(AssetHubKusamaProxyTypes.ParaRegistration),
>>>>>>> 7b565f09
    ],
  },
}

const assetHubKusamaProxyCfg: ProxyTestConfig = createProxyConfig(
  AssetHubKusamaProxyTypes,
  assetHubKusamaProxyTypeConfig,
)

registerTestTree(fullProxyE2ETests(assetHubKusama, testConfig, assetHubKusamaProxyCfg))<|MERGE_RESOLUTION|>--- conflicted
+++ resolved
@@ -36,12 +36,6 @@
     ],
     buildDisallowedActions: (builder) => [...builder.buildVestingAction()],
   },
-<<<<<<< HEAD
-  ['ParaRegistration']: {
-    buildAllowedActions: (_builder) => [],
-    // The `ParaRegistration` proxy type cannot execute any calls on the AH without the `remote_proxy` pallet.
-    // Its call filter is set to `false` for all calls.
-=======
   // The `Auction` proxy type cannot execute any calls on the AH without the `remote_proxy` pallet.
   // Its call filter is set to block all calls.
   ['Auction']: {
@@ -61,17 +55,12 @@
     buildAllowedActions: (_builder) => [],
     // The `ParaRegistration` proxy type cannot execute any calls on the AH without the `remote_proxy` pallet.
     // Its call filter is set to block all calls.
->>>>>>> 7b565f09
     buildDisallowedActions: (builder) => [
       ...defaultProxyTypeConfig.ParaRegistration.buildDisallowedActions(builder),
       // Post-AHM won't have the `paras_registrar` pallet, so the below action will result in an empty list.
       ...builder.buildParasRegistrarAction(),
       ...builder.buildUtilityAction(),
-<<<<<<< HEAD
-      ...builder.buildProxyRemoveProxyAction(AssetHubKusamaProxyTypes.ParaRegistration),
-=======
       ...builder.buildProxyRemovalAction(AssetHubKusamaProxyTypes.ParaRegistration),
->>>>>>> 7b565f09
     ],
   },
 }
