--- conflicted
+++ resolved
@@ -1,23 +1,4 @@
 import { kusama } from '@e2e-test/networks/chains'
-<<<<<<< HEAD
-import {
-  accountsE2ETests,
-  createAccountsConfig,
-  createDefaultDepositActions,
-  createDefaultLockActions,
-  createDefaultReserveActions,
-  registerTestTree,
-} from '@e2e-test/shared'
-
-// Nomination pool and staking calls are now filtered on Kusama relay
-const reserveActions = createDefaultReserveActions().filter((action) => action.name.includes('manual'))
-
-// Vesting is now filtered on Kusama relay
-const lockActions = createDefaultLockActions().filter((action) => action.name.includes('manual'))
-
-// Referenda calls are now filtered on Kusama relay
-const depositActions = createDefaultDepositActions().filter((action) => !action.name.includes('referendum'))
-=======
 import type { RootTestTree } from '@e2e-test/shared'
 import {
   accountsE2ETests,
@@ -37,7 +18,6 @@
 
 // Referenda submission is no longer available on Kusama relay.
 const depositActions = [proxyAdditionDepositAction(), multisigCreationDepositAction()]
->>>>>>> 7b565f09
 
 const accountsCfg = createAccountsConfig({
   expectation: 'success',
@@ -47,19 +27,6 @@
     depositActions,
   },
 })
-<<<<<<< HEAD
-
-registerTestTree(
-  accountsE2ETests(
-    kusama,
-    {
-      testSuiteName: 'Kusama Accounts',
-      addressEncoding: 2,
-      blockProvider: 'Local',
-      chainEd: 'LowEd',
-    },
-    accountsCfg,
-=======
 
 /**
  * Some `burn` tests are temporarily disabled on Kusama relay, see
@@ -98,6 +65,5 @@
       },
       accountsCfg,
     ),
->>>>>>> 7b565f09
   ),
 )