--- conflicted
+++ resolved
@@ -1,19 +1,7 @@
-<<<<<<< HEAD
-import { BN } from 'bn.js'
-import { assert } from 'vitest'
+import { sendTransaction } from '@acala-network/chopsticks-testing'
 
 import { type Chain, defaultAccountsSr25519 } from '@e2e-test/networks'
-import { setupNetworks } from '@e2e-test/shared'
-import { check, checkEvents, checkSystemEvents, objectCmp, scheduleInlineCallWithOrigin } from './helpers/index.js'
-import type { RootTestTree } from './types.js'
-
-import { sendTransaction } from '@acala-network/chopsticks-testing'
-=======
-import { sendTransaction } from '@acala-network/chopsticks-testing'
-
-import { type Chain, defaultAccountsSr25519 } from '@e2e-test/networks'
-import { type Client, setupNetworks } from '@e2e-test/shared'
->>>>>>> c05a5c8b
+import { type RootTestTree, setupNetworks } from '@e2e-test/shared'
 
 import type { Option, u32 } from '@polkadot/types'
 import type {
@@ -26,7 +14,7 @@
 import type { ITuple } from '@polkadot/types/types'
 import { encodeAddress } from '@polkadot/util-crypto'
 
-import { assert, describe, test } from 'vitest'
+import { assert } from 'vitest'
 
 import { BN } from 'bn.js'
 import { check, checkEvents, checkSystemEvents, objectCmp, scheduleInlineCallWithOrigin } from './helpers/index.js'
