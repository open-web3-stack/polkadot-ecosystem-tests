--- conflicted
+++ resolved
@@ -183,11 +183,7 @@
   assert(ongoingRefPreDecDep.enactment.asAfter.eq(1))
 
   const referendaTracks = client.api.consts.referenda.tracks
-<<<<<<< HEAD
-  const smallTipper = referendaTracks.find((track) => track[1].name.startsWith('small_tipper'))!
-=======
   const smallTipper = referendaTracks.find((track) => track[1].name.toString().startsWith('small_tipper'))!
->>>>>>> 6a78edd4
   assert(ongoingRefPreDecDep.track.eq(smallTipper[0]))
   await check(ongoingRefPreDecDep.origin).toMatchObject({
     origins: 'SmallTipper',
@@ -755,11 +751,7 @@
    */
 
   const referendaTracks = client.api.consts.referenda.tracks
-<<<<<<< HEAD
-  const smallTipper = referendaTracks.find((track) => track[1].name.startsWith('small_tipper'))!
-=======
   const smallTipper = referendaTracks.find((track) => track[1].name.toString().startsWith('small_tipper'))!
->>>>>>> 6a78edd4
 
   /**
    * Place decision deposit
