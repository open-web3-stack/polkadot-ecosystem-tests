--- conflicted
+++ resolved
@@ -63,24 +63,7 @@
       Left: ${ref1[p]}
       Right: ${ref2[p]}`
 
-<<<<<<< HEAD
   objectCmp(ref1, ref2, properties, propertiesToBeSkipped, msgFun, optErrorMsg)
-=======
-    const cmp = ref1[prop].eq(ref2[prop])
-    if (!cmp) {
-      const msg = `Referenda differed on property \`${prop}\`
-        Left: ${ref1[prop]}
-        Right: ${ref2[prop]}`
-      let errorMessage: string
-      if (errorMsg === null || errorMsg === undefined) {
-        errorMessage = msg
-      } else {
-        errorMessage = `${errorMsg}\n${msg}`
-      }
-      assert(cmp, errorMessage)
-    }
-  }
->>>>>>> a46ff0d8
 }
 
 /**
@@ -521,12 +504,7 @@
   assert(eveVote.nay.eq(nayVote))
   assert(eveVote.abstain.eq(abstainVote))
 
-<<<<<<< HEAD
-
   // After a vote, the referendum's alarm is set to the block following the one the vote tx was
-=======
-  // AFter a vote the referendum's alarm is set to the block following the one the vote tx was
->>>>>>> a46ff0d8
   // included in.
   ongoingRefThirdVote.alarm.unwrap()[0].eq(ongoingRefSecondVote.deciding.unwrap().since.add(new BN(1)))
 
