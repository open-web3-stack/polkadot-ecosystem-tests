--- conflicted
+++ resolved
@@ -362,14 +362,14 @@
 }
 
 /**
-<<<<<<< HEAD
  * Whether a chain's ED is lower than typical transaction fees or not.
  *
  * An exact comparison is not relevant - this marker only identifies whether transfers at or around the
  * chain's ED can be made without raising `pallet_balances::FundsUnavailable`.
  */
-export type LowEdChain = 'LowEd' | 'Normal'
-=======
+export type ChainED = 'LowEd' | 'Normal'
+
+/**
  * Get the last known block number for a given chain.
  *
  * The block provider might be local or external (e.g. a parachain querying its relay chain).
@@ -447,5 +447,4 @@
 /**
  * Union type for all test configurations, whether relay or parachain.
  */
-export type TestConfig = RelayTestConfig | ParaTestConfig
->>>>>>> d5e01114
+export type TestConfig = RelayTestConfig | ParaTestConfig