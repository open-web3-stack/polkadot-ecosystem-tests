--- conflicted
+++ resolved
@@ -183,15 +183,7 @@
     ],
   }
 
-<<<<<<< HEAD
-  const xcmTx = (client.api.tx.xcmPallet || client.api.tx.polkadotXcm).send({ V4: dest }, message)
-  const encodedRelayCallData = xcmTx.method.toHex()
-
-  /// See `scheduleCallWithOrigin` for more.
-  await scheduleCallWithOrigin(client, { Inline: encodedRelayCallData }, origin.origin)
-=======
   return (client.api.tx.xcmPallet || client.api.tx.polkadotXcm).send({ V4: dest }, message)
->>>>>>> 128ab3f1
 }
 
 /**
