import type { StorageValues } from '@acala-network/chopsticks'
import { sendTransaction, withExpect } from '@acala-network/chopsticks-testing'
<<<<<<< HEAD
import { match } from 'ts-pattern'
import { assert, expect } from 'vitest'
=======
>>>>>>> efaf9769

import { defaultAccounts } from '@e2e-test/networks'

import type { ApiPromise } from '@polkadot/api'
import type { KeyringPair } from '@polkadot/keyring/types'
import type { PalletStakingValidatorPrefs } from '@polkadot/types/lookup'
import type { HexString } from '@polkadot/util/types'

import { assert, expect } from 'vitest'

const { check, checkEvents, checkHrmp, checkSystemEvents, checkUmp } = withExpect((x: any) => ({
  toMatchSnapshot(msg?: string): void {
    expect(x).toMatchSnapshot(msg)
  },
  toMatch(value: any, _msg?: string): void {
    expect(x).toMatch(value)
  },
  toMatchObject(value: any, _msg?: string): void {
    expect(x).toMatchObject(value)
  },
}))

export { check, checkEvents, checkHrmp, checkSystemEvents, checkUmp }

/**
 * Compare the selected properties of two objects.
 *
 * Fails if any of the properties to be compared is different.
 *
 * @param obj1
 * @param obj2
 * @param properties List of properties to be compared
 * @param propertiesToBeSkipped List of properties to not be compared
 * @param msgFun Function that returns a message to be displayed when the comparison fails, based on
 *        the property name - it may capture the objects from the calling function's scope.
 * @param optErrorMsg Optional error message useful when e.g. using this function inside a loop, to
 *        identify failing iteration.
 */
export function objectCmp(
  obj1: object,
  obj2: object,
  properties: string[],
  propertiesToBeSkipped: string[],
  msgFun: (p: string) => string,
  optErrorMsg?: string,
) {
  for (const prop of properties) {
    if (propertiesToBeSkipped.includes(prop)) {
      continue
    }

    const cmp = obj1[prop].eq(obj2[prop])
    if (!cmp) {
      const msg = msgFun(prop)
      let errorMessage: string
      if (optErrorMsg === null || optErrorMsg === undefined) {
        errorMessage = msg
      } else {
        errorMessage = `${optErrorMsg}\n${msg}`
      }
      assert(cmp, errorMessage)
    }
  }
}

/**
 * This enum is used when scheduling calls, to know whether the scheduling is:
 * 1. on a relay chain, using an RPC call to get the current block number, or
 * 2. on a system parachain, using that parachain's last known relay chain block number.
 */
export type RelayOrSysPara = 'Relay' | 'SysPara'

/**
 * Given a PJS client and a call, modify the `scheduler` pallet's `agenda` storage to execute the extrinsic in the next
 * block.
 *
 * The call can be either an inline call or a lookup call, which in the latter case *must* have been noted
 * in the storage of the chain's `preimage` pallet with a `notePreimage` extrinsic.
 */
export async function scheduleCallWithOrigin(
  client: {
    api: ApiPromise
    dev: {
      setStorage: (values: StorageValues, blockHash?: string) => Promise<any>
    }
  },
  call:
    | { Inline: any }
    | {
        Lookup: {
          hash: any
          len: any
        }
      },
  origin: any,
  isSystemParachain: RelayOrSysPara = 'Relay',
) {
  const number = await match(isSystemParachain)
    .with('Relay', async () => (await client.api.rpc.chain.getHeader()).number.toNumber() + 1)
    .otherwise(async () => (await client.api.query.parachainSystem.lastRelayChainBlockNumber()).toNumber())

  await client.dev.setStorage({
    Scheduler: {
      agenda: [
        [
          [number],
          [
            {
              call,
              origin: origin,
            },
          ],
        ],
      ],
    },
  })
}

/**
 * Given a PJS client and an inline call with a given origin, modify the
 * `scheduler` pallet's `agenda` storage to execute the call in the next block.
 *
 * @param isSystemParachain Whether the storage being modified is on a system parachain.
 *        If on a system parachain, the block number that will serve as key in the scheduler pallet's agenda storage
 *        is the last relay chain block number, and not that parachain's block number.
 */
export async function scheduleInlineCallWithOrigin(
  client: {
    api: ApiPromise
    dev: {
      setStorage: (values: StorageValues, blockHash?: string) => Promise<any>
    }
  },
  encodedCall: HexString,
  origin: any,
  isSystemParachain: RelayOrSysPara = 'Relay',
) {
  await scheduleCallWithOrigin(client, { Inline: encodedCall }, origin, isSystemParachain)
}

/**
 * Given a PJS client and a lookup call with a given origin, modify the
 * `scheduler` pallet's `agenda` storage to execute the call in the next block.
 */
export async function scheduleLookupCallWithOrigin(
  client: {
    api: ApiPromise
    dev: {
      setStorage: (values: StorageValues, blockHash?: string) => Promise<any>
    }
  },
  lookupCall: { hash: any; len: any },
  origin: any,
  isSystemParachain: RelayOrSysPara = 'Relay',
) {
  await scheduleCallWithOrigin(client, { Lookup: lookupCall }, origin, isSystemParachain)
}

/**
 * Send an XCM message containing an extrinsic to be executed in a parachain with a given origin.
 *
 * @param client Relay chain or parachain client from which to execute `xcmPallet.send`
 * @param dest MultiLocation destination to which the XCM message is to be sent
 * @param call Hex-encoded identity pallet extrinsic
 * @param origin Origin with which the extrinsic is to be executed at the location parachain
 * @param requireWeightAtMost Reftime/proof size parameters that `send::Transact` may require (only in XCM v4);
 *        sensible defaults are given.
 */
export function createXcmTransactSend(
  client: {
    api: ApiPromise
    dev: {
      setStorage: (values: StorageValues, blockHash?: string) => Promise<any>
    }
  },
  dest: any,
  call: HexString,
  originKind: string,
  requireWeightAtMost = { proofSize: '10000', refTime: '100000000' },
) {
  // The message being sent to the parachain, containing a call to be executed in the parachain:
  const message = {
    V4: [
      {
        UnpaidExecution: {
          weightLimit: 'Unlimited',
          checkOrigin: null,
        },
      },
      {
        Transact: {
          call: {
            encoded: call,
          },
          originKind,
          requireWeightAtMost,
        },
      },
    ],
  }

  return (client.api.tx.xcmPallet || client.api.tx.polkadotXcm).send({ V4: dest }, message)
}

/**
 * Select some validators from the list present in the `Validators` storage item, in the `Staking` pallet.
 *
 * To avoid fetching all validators at once (over a thousand in Jan. 2025), only the first page of validators
 * in storage is considered - the size of the page is provided as an argument.
 *
 * If, in the validator page of the selected size, less than `validatorCount` validators are available, the function
 * will get as close to `validatorCount` as possible.
 *
 * @param api PJS client object.
 * @param pageSize The size of the page to fetch from storage.
 * @param validatorCount The (desired) number of validators to select.
 * @returns A list of at least 1 validator, and at most 16.
 */
export async function getValidators(api: ApiPromise, pageSize: number, validatorCount: number): Promise<string[]> {
  // Between 1 and 16 validators can be nominated by the pool at any time.
  const min_validators = 1
  const max_validators = 16

  assert(pageSize >= max_validators)
  assert(min_validators <= validatorCount && validatorCount <= max_validators)

  // Query the list of validators from the `Validators` storage item in the `staking` pallet.
  const validators = await api.query.staking.validators.entriesPaged({ args: [], pageSize: pageSize })

  const validatorIds: [string, PalletStakingValidatorPrefs][] = validators.map((tuple) => [
    tuple[0].args[0].toString(),
    tuple[1],
  ])

  const selectedValidators: string[] = []

  let ix = 0
  let count = 0
  while (count < validatorCount) {
    const [valAddr, valData] = validatorIds[ix]

    // The pool's nominator should only select validators who still allow for nominators
    // to select them i.e. they have not blocked themselves.
    if (valData.blocked.isFalse) {
      selectedValidators.push(valAddr)
      count += 1
    }

    ix += 1
  }

  assert(selectedValidators.length >= min_validators && selectedValidators.length <= max_validators)

  return selectedValidators
}

/**
 * Create a given number of keypairs, add some funds to them, and bond those funds.
 */
export async function createAndBondAccounts(
  client: {
    api: ApiPromise
    dev: {
      newBlock: (param?: any) => Promise<string>
      setStorage: (values: StorageValues, blockHash?: string) => Promise<any>
    }
  },
  validatorCount: number,
): Promise<KeyringPair[]> {
  const validators: KeyringPair[] = []

  for (let i = 0; i < validatorCount; i++) {
    const validator = defaultAccounts.keyring.addFromUri(`//Validator_${i}`)
    validators.push(validator)
  }

  await client.dev.setStorage({
    System: {
      account: validators.map((v) => [[v.address], { providers: 1, data: { free: 10000e10 } }]),
    },
  })

  for (let i = 0; i < validatorCount; i++) {
    const bondTx = client.api.tx.staking.bond(1000e10, { Staked: null })
    await sendTransaction(bondTx.signAsync(validators[i]))
  }

  await client.dev.newBlock()

  return validators
}

/**
 * Insert the given validators into storage.
 *
 * The `Validators` storage item is *not* meant to be manipulated directly.
 * However, in the case that the test chain has no validators and it is impracticable to call `validate` and wait
 * for the next era, this function can be used.
 *
 * Note also that normally, a successful call to `validate` would also manipulate the `VoterList` in storage, which is
 * not done here
 * For the purposes of most tests (e.g. just verifying that nominating existing validators works), this can be ignored.
 * @param client
 * @param validators
 */
export async function setValidatorsStorage(
  client: {
    api: ApiPromise
    dev: {
      setStorage: (values: StorageValues, blockHash?: string) => Promise<any>
    }
  },
  validators: string[],
) {
  const minCommission = await client.api.query.staking.minCommission()

  await client.dev.setStorage({
    Staking: {
      Validators: validators.map((val) => [
        [val],
        {
          blocked: false,
          commission: minCommission,
        },
      ]),
    },
  })
}<|MERGE_RESOLUTION|>--- conflicted
+++ resolved
@@ -1,10 +1,5 @@
 import type { StorageValues } from '@acala-network/chopsticks'
 import { sendTransaction, withExpect } from '@acala-network/chopsticks-testing'
-<<<<<<< HEAD
-import { match } from 'ts-pattern'
-import { assert, expect } from 'vitest'
-=======
->>>>>>> efaf9769
 
 import { defaultAccounts } from '@e2e-test/networks'
 
@@ -14,6 +9,8 @@
 import type { HexString } from '@polkadot/util/types'
 
 import { assert, expect } from 'vitest'
+
+import { match } from 'ts-pattern'
 
 const { check, checkEvents, checkHrmp, checkSystemEvents, checkUmp } = withExpect((x: any) => ({
   toMatchSnapshot(msg?: string): void {
