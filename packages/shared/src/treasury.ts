--- conflicted
+++ resolved
@@ -1,8 +1,3 @@
-<<<<<<< HEAD
-import { assert, expect } from 'vitest'
-
-=======
->>>>>>> c05a5c8b
 import { sendTransaction } from '@acala-network/chopsticks-testing'
 
 import { type Chain, defaultAccountsSr25519 as devAccounts } from '@e2e-test/networks'
@@ -10,7 +5,7 @@
 
 import type { FrameSupportTokensFungibleUnionOfNativeOrWithId, XcmVersionedLocation } from '@polkadot/types/lookup'
 
-import { assert, describe, expect, test } from 'vitest'
+import { assert, expect } from 'vitest'
 
 import { checkEvents, checkSystemEvents, scheduleInlineCallWithOrigin } from './helpers/index.js'
 import type { RootTestTree } from './types.js'
