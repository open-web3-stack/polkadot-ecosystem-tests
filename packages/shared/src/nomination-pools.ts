import { sendTransaction } from '@acala-network/chopsticks-testing'

import { type Chain, defaultAccountsSr25519 } from '@e2e-test/networks'
<<<<<<< HEAD
import { setupNetworks } from '@e2e-test/shared'
=======
import { type Client, setupNetworks } from '@e2e-test/shared'

import type { ApiPromise } from '@polkadot/api'
import type { KeyringPair } from '@polkadot/keyring/types'
import { type Option, u32 } from '@polkadot/types'
import type { PalletNominationPoolsBondedPoolInner } from '@polkadot/types/lookup'
import type { Codec } from '@polkadot/types/types'
import { encodeAddress } from '@polkadot/util-crypto'

import { assert, describe, test } from 'vitest'

>>>>>>> c05a5c8b
import {
  check,
  checkEvents,
  checkSystemEvents,
  createAndBondAccounts,
  getValidators,
  objectCmp,
  scheduleInlineCallWithOrigin,
  setValidatorsStorage,
} from './helpers/index.js'

<<<<<<< HEAD
import { sendTransaction } from '@acala-network/chopsticks-testing'
import type { ApiPromise } from '@polkadot/api'
import type { KeyringPair } from '@polkadot/keyring/types'
import { type Option, u32 } from '@polkadot/types'
import type { PalletNominationPoolsBondedPoolInner } from '@polkadot/types/lookup'
import type { Codec } from '@polkadot/types/types'
import { assert } from 'vitest'
import type { RootTestTree } from './types.js'

=======
>>>>>>> c05a5c8b
/// -------
/// Helpers
/// -------

/**
 * Compare the selected properties of two nomination pools.
 *
 * Fails if any of the properties to be compared is different.
 *
 * It can be desirable to compare a nomination pool in pre- and post-block-execution states of
 * different operations.
 * For example:
 * 1. before and after changing its commission information
 * 2. before and after changing its roles
 * 3. before and after adding a new member
 *
 * @param pool1
 * @param pool2
 * @param propertiesToBeSkipped List of properties to not be included in the comparison
 */
function nominationPoolCmp(
  pool1: PalletNominationPoolsBondedPoolInner,
  pool2: PalletNominationPoolsBondedPoolInner,
  propertiesToBeSkipped: string[],
) {
  const properties = ['commission', 'memberCounter', 'points', 'roles', 'state']

  const msgFun = (p: string) =>
    `Nomination pools differed on property \`${p}\`
      Left: ${pool1[p]}
      Right: ${pool2[p]}`

  objectCmp(pool1, pool2, properties, propertiesToBeSkipped, msgFun)
}

/**
 * Create a nomination pool for use in tests; useful helper to reduce boilerplate in tests.
 *
 * Creates a nomination pool with the minimum bond required to create a pool.
 * When this function returns, the transaction will have been broadcast; for it to take effect, a block
 * must be produced.
 *
 * @returns A promise resolving to the events emitted by the transaction, and the .
 */
async function createNominationPool(
  client: { api: ApiPromise },
  signer: KeyringPair,
  root: string,
  nominator: string,
  bouncer: string,
): Promise<{ events: Promise<Codec[]> }> {
  const minJoinBond = (await client.api.query.nominationPools.minJoinBond()).toNumber()
  const minCreateBond = (await client.api.query.nominationPools.minCreateBond()).toNumber()
  const existentialDep = client.api.consts.balances.existentialDeposit.toNumber()

  const depositorBond = Math.max(minJoinBond, minCreateBond, existentialDep)

  const createNomPoolTx = client.api.tx.nominationPools.create(depositorBond, root, nominator, bouncer)
  const createNomPoolEvents = sendTransaction(createNomPoolTx.signAsync(signer))

  return createNomPoolEvents
}

/// -------
/// -------
/// -------

/**
 * Test that attempts to create a nomination pool with insufficient funds.
 *
 * It should fail with a `MinimumBondNotMet` error.
 */
async function nominationPoolCreationFailureTest<
  TCustom extends Record<string, unknown> | undefined,
  TInitStoragesRelay extends Record<string, Record<string, any>> | undefined,
>(chain: Chain<TCustom, TInitStoragesRelay>) {
  const [client] = await setupNetworks(chain)
  const minJoinBond = (await client.api.query.nominationPools.minJoinBond()).toNumber()
  const minCreateBond = (await client.api.query.nominationPools.minCreateBond()).toNumber()
  const existentialDep = client.api.consts.balances.existentialDeposit.toNumber()

  const depositorMinBond = Math.max(minJoinBond, minCreateBond, existentialDep)

  // Attempt to create a pool with insufficient funds
  const createNomPoolTx = client.api.tx.nominationPools.create(
    depositorMinBond - 1,
    defaultAccountsSr25519.alice.address,
    defaultAccountsSr25519.bob.address,
    defaultAccountsSr25519.charlie.address,
  )
  await sendTransaction(createNomPoolTx.signAsync(defaultAccountsSr25519.alice))

  await client.dev.newBlock()

  await checkSystemEvents(client, { section: 'system', method: 'ExtrinsicFailed' }).toMatchSnapshot(
    'create nomination pool with insufficient funds events',
  )

  /// Process events

  const events = await client.api.query.system.events()

  const [ev] = events.filter((record) => {
    const { event } = record
    return event.section === 'system' && event.method === 'ExtrinsicFailed'
  })

  assert(client.api.events.system.ExtrinsicFailed.is(ev.event))
  const dispatchError = ev.event.data.dispatchError

  assert(dispatchError.isModule)
  assert(client.api.errors.nominationPools.MinimumBondNotMet.is(dispatchError.asModule))
}

/**
 * Nomination pool lifecycle test.
 * Includes:
 *
 * 1. (successful) creation of a nomination pool
 * 2. updating the roles of the pool
 * 3. setting the commission data of the pool
 *
 *     3.1 setting the commission
 *
 *     3.2 setting the maximum commission
 *
 *     3.3 setting the commission change rate throttle and minimum delay between commission changes
 *
 *     3.4 setting the commission claim permission to permissionless
 *
 * 4. nominating a validator set as the pool's validator
 * 5. having another other account join the pool
 * 6. bonding additional funds from this newcomer account to the pool
 * 7. attempt to claim the pool's (zero) commission as a random account
 * 8. unbonding the additionally bonded funds from the newcomer account
 * 9. moving the pool to the `chill` nominating state, as its nominator
 * 10. setting the pool state to blocked
 * 11. kicking the newcomer account from the pool as the bouncer
 * 12. setting the pool state to destroying
 * 13. attempting to unbond the initial depositor's funds (should fail)
 * @param chain
 * @param addressEncoding
 */
async function nominationPoolLifecycleTest<
  TCustom extends Record<string, unknown> | undefined,
  TInitStoragesRelay extends Record<string, Record<string, any>> | undefined,
>(chain: Chain<TCustom, TInitStoragesRelay>, addressEncoding: number) {
  const [client] = await setupNetworks(chain)
  const ferdie = defaultAccountsSr25519.keyring.addFromUri('//Ferdie')

  // Fund test accounts not already provisioned in the test chain spec.
  await client.dev.setStorage({
    System: {
      account: [
        [[defaultAccountsSr25519.bob.address], { providers: 1, data: { free: 10000e10 } }],
        [[defaultAccountsSr25519.charlie.address], { providers: 1, data: { free: 10000e10 } }],
        [[defaultAccountsSr25519.dave.address], { providers: 1, data: { free: 10000e10 } }],
        [[defaultAccountsSr25519.eve.address], { providers: 1, data: { free: 10000e10 } }],
        [[ferdie.address], { providers: 1, data: { free: 10000e10 } }],
      ],
    },
  })

  const preLastPoolId = (await client.api.query.nominationPools.lastPoolId()).toNumber()

  // Obtain the minimum deposit required to create a pool, as calculated by `pallet_nomination_poola::create`.
  const minJoinBond = (await client.api.query.nominationPools.minJoinBond()).toNumber()
  const minCreateBond = (await client.api.query.nominationPools.minCreateBond()).toNumber()
  const existentialDep = client.api.consts.balances.existentialDeposit.toNumber()

  const depositorMinBond = Math.max(minJoinBond, minCreateBond, existentialDep)

  /**
   * Create pool with sufficient funds
   */

  const createNomPoolTx = client.api.tx.nominationPools.create(
    depositorMinBond,
    defaultAccountsSr25519.alice.address,
    defaultAccountsSr25519.alice.address,
    defaultAccountsSr25519.alice.address,
  )
  const createNomPoolEvents = await sendTransaction(createNomPoolTx.signAsync(defaultAccountsSr25519.alice))

  /// Check that prior to the block taking effect, the pool does not yet exist with the
  /// most recently available pool ID.
  let poolData: Option<PalletNominationPoolsBondedPoolInner> = await client.api.query.nominationPools.bondedPools(
    preLastPoolId + 1,
  )
  assert(poolData.isNone, 'Pool should not exist before block is applied')

  await client.dev.newBlock()

  const removedKeys = /poolId|stash/
  await checkEvents(createNomPoolEvents, 'staking', 'nominationPools')
    .redact({ removeKeys: removedKeys })
    .toMatchSnapshot('create nomination pool events')

  /// Check status of created pool

  const nomPoolId = (await client.api.query.nominationPools.lastPoolId()).toNumber()
  assert(preLastPoolId + 1 === nomPoolId, 'Pool ID should be most recently available number + 1')

  poolData = await client.api.query.nominationPools.bondedPools(nomPoolId)
  assert(poolData.isSome, 'Pool should exist after block is applied')

  const nominationPoolPostCreation = poolData.unwrap()
  await check(nominationPoolPostCreation.commission).toMatchObject({
    current: null,
    max: null,
    changeRate: null,
    throttleFrom: null,
    claimPermission: null,
  })
  assert(nominationPoolPostCreation.memberCounter.eq(1), 'Pool should have 1 member')
  assert(nominationPoolPostCreation.points.eq(depositorMinBond), 'Pool should have `deposit_min_bond` points')
  await check(nominationPoolPostCreation.roles).toMatchObject({
    depositor: encodeAddress(defaultAccountsSr25519.alice.address, addressEncoding),
    root: encodeAddress(defaultAccountsSr25519.alice.address, addressEncoding),
    nominator: encodeAddress(defaultAccountsSr25519.alice.address, addressEncoding),
    bouncer: encodeAddress(defaultAccountsSr25519.alice.address, addressEncoding),
  })
  assert(nominationPoolPostCreation.state.isOpen, 'Pool should be open after creation')

  /**
   * Update pool roles
   */

  const updateRolesTx = client.api.tx.nominationPools.updateRoles(
    nomPoolId,
    { Set: defaultAccountsSr25519.bob.address },
    { Set: defaultAccountsSr25519.charlie.address },
    { Set: defaultAccountsSr25519.dave.address },
  )
  const updateRolesEvents = await sendTransaction(updateRolesTx.signAsync(defaultAccountsSr25519.alice))

  await client.dev.newBlock()

  await checkEvents(updateRolesEvents, 'nominationPools').toMatchSnapshot('update roles events')

  poolData = await client.api.query.nominationPools.bondedPools(nomPoolId)
  assert(poolData.isSome, 'Pool should still exist after roles are updated')

  const nominationPoolWithRoles = poolData.unwrap()
  nominationPoolCmp(nominationPoolPostCreation, nominationPoolWithRoles, ['roles'])

  await check(nominationPoolWithRoles.roles).toMatchObject({
    depositor: encodeAddress(defaultAccountsSr25519.alice.address, addressEncoding),
    root: encodeAddress(defaultAccountsSr25519.bob.address, addressEncoding),
    nominator: encodeAddress(defaultAccountsSr25519.charlie.address, addressEncoding),
    bouncer: encodeAddress(defaultAccountsSr25519.dave.address, addressEncoding),
  })

  /**
   * Set the pool's commission data
   */

  // This will be `Perbill` runtime-side, so 0.1%. Note that in TypeScript,
  // `10e1` = `10 * 10`
  const commission = 1e6

  const setCommissionTx = client.api.tx.nominationPools.setCommission(nomPoolId, [
    commission,
    defaultAccountsSr25519.eve.address,
  ])

  const setCommissionMaxTx = client.api.tx.nominationPools.setCommissionMax(nomPoolId, commission * 10)

  const setCommissionChangeRateTx = client.api.tx.nominationPools.setCommissionChangeRate(nomPoolId, {
    maxIncrease: 1e9,
    minDelay: 10,
  })

  const setCommissionClaimPermissionTx = client.api.tx.nominationPools.setCommissionClaimPermission(
    nomPoolId,
    'Permissionless',
  )

  const commissionTx = client.api.tx.utility.batchAll([
    setCommissionTx,
    setCommissionMaxTx,
    setCommissionChangeRateTx,
    setCommissionClaimPermissionTx,
  ])
  const commissionEvents = await sendTransaction(commissionTx.signAsync(defaultAccountsSr25519.bob))

  await client.dev.newBlock()

  await checkEvents(commissionEvents, 'nominationPools')
    .redact({ removeKeys: /poolId/ })
    .toMatchSnapshot('commission alteration events')

  /// Check that all commission data were set correctly
  poolData = await client.api.query.nominationPools.bondedPools(nomPoolId)
  assert(poolData.isSome, 'Pool should still exist after commission is changed')

  const blockNumber = (await client.api.rpc.chain.getHeader()).number.toNumber()

  const nominationPoolWithCommission = poolData.unwrap()

  nominationPoolCmp(nominationPoolWithRoles, nominationPoolWithCommission, ['commission'])

  const newCommissionData = {
    max: commission * 10,
    current: [commission, encodeAddress(defaultAccountsSr25519.eve.address, addressEncoding)],
    changeRate: {
      maxIncrease: 1e9,
      minDelay: 10,
    },
    throttleFrom: blockNumber,
    claimPermission: { permissionless: null },
  }

  await check(nominationPoolWithCommission.commission).toMatchObject(newCommissionData)

  ///
  /// Nominate a validator set
  ///

  /// If there are no validators (this test might be running in a genesis testnet), create some.

  const validatorCount = 16

  const currValCount = await client.api.query.staking.counterForValidators()

  let validators: string[]

  if (currValCount.eq(0)) {
    const validatorKeyPairs = await createAndBondAccounts(client, validatorCount)

    validators = validatorKeyPairs.map((v) => v.address)

    await setValidatorsStorage(client, validators)
  } else {
    validators = await getValidators(client.api, 100, validatorCount)
  }

  const nominateTx = client.api.tx.nominationPools.nominate(nomPoolId, validators)
  const nominateEvents = await sendTransaction(nominateTx.signAsync(defaultAccountsSr25519.charlie))

  await client.dev.newBlock()

  // TODO: `nominate` does not emit any events from `staking` or `nominationPools` as of
  // Jan. 2025. [#7377](https://github.com/paritytech/polkadot-sdk/pull/7377) will fix this.
  await checkEvents(nominateEvents, 'staking', 'nominationPools', 'system')
    .redact({ removeKeys: /poolId|stash/ })
    .toMatchSnapshot('nomination pool validator selection events')

  poolData = await client.api.query.nominationPools.bondedPools(nomPoolId)
  assert(poolData.isSome, 'Pool should still exist after validators are nominated')

  // TODO: current runtimes do not have the `PoolAccounts` runtime API call available.
  // When they do, verify that the pool's bonded account made the above nominations.
  //const [bondedAcc, rewardAcc] = await client.api.call.nominationPoolsApi.poolAccounts(nomPoolId)

  const nominationPoolAfterNomination = poolData.unwrap()

  nominationPoolCmp(nominationPoolWithCommission, nominationPoolAfterNomination, [])

  /**
   * Have another account join the pool
   */

  const joinPoolTx = client.api.tx.nominationPools.join(minJoinBond, nomPoolId)
  const joinPoolEvents = await sendTransaction(joinPoolTx.signAsync(defaultAccountsSr25519.eve))

  await client.dev.newBlock()

  await checkEvents(joinPoolEvents, 'staking', 'nominationPools')
    .redact({ removeKeys: /poolId|stash/ })
    .toMatchSnapshot('join nomination pool events')

  poolData = await client.api.query.nominationPools.bondedPools(nomPoolId)
  assert(poolData.isSome, 'Pool should still exist after new member joins')

  const nominationPoolWithMembers = poolData.unwrap()
  assert(nominationPoolWithMembers.memberCounter.eq(2), 'Pool should have 2 members')
  assert(
    nominationPoolWithMembers.points.eq(depositorMinBond + minJoinBond),
    'Pool should have `depositor_min_bond + min_join_bond` points',
  )

  nominationPoolCmp(nominationPoolWithCommission, nominationPoolWithMembers, ['memberCounter', 'points'])

  /**
   * Bond additional funds as Eve
   */

  const bondExtraTx = client.api.tx.nominationPools.bondExtra({ FreeBalance: minJoinBond - 1 })
  const bondExtraEvents = await sendTransaction(bondExtraTx.signAsync(defaultAccountsSr25519.eve))

  await client.dev.newBlock()

  await checkEvents(bondExtraEvents, 'staking', 'nominationPools')
    .redact({ removeKeys: /poolId|stash/ })
    .toMatchSnapshot('bond extra funds events')

  poolData = await client.api.query.nominationPools.bondedPools(nomPoolId)
  assert(poolData.isSome, 'Pool should still exist after extra funds are bonded')

  const nominationPoolWithExtraBond = poolData.unwrap()

  nominationPoolCmp(nominationPoolWithMembers, nominationPoolWithExtraBond, ['points'])
  assert(
    nominationPoolWithExtraBond.points.eq(depositorMinBond + 2 * minJoinBond - 1),
    'Incorrect pool point count after bond_extra',
  )

  /**
   * Claim commission as a random account - commission claim was set to permissionless.
   *
   * Commission is still 0 at this point, so the extrinsic will fail; the goal is to test the process.
   */

  const claimCommissionTx = client.api.tx.nominationPools.claimCommission(nomPoolId)
  await sendTransaction(claimCommissionTx.signAsync(ferdie))

  await client.dev.newBlock()

  await checkSystemEvents(client, { section: 'system', method: 'ExtrinsicFailed' }).toMatchSnapshot(
    'claim commission events',
  )

  let events = await client.api.query.system.events()

  assert(
    events.filter((record) => {
      const { event } = record
      return event.section === 'nominationPools'
    }).length === 0,
    'claiming a fresh pool\'s commission will not emit any "nomination pools" events, as it the extrinsic fails',
  )

  const [systemEvent] = events.filter((record) => {
    const { event } = record
    return event.section === 'system' && event.method === 'ExtrinsicFailed'
  })

  assert(client.api.events.system.ExtrinsicFailed.is(systemEvent.event))
  let dispatchError = systemEvent.event.data.dispatchError

  assert(dispatchError.isModule)
  // Even though the pool has no commission to claim, the extrinsic should fail with this error,
  // and not an access error due to Ferdie claiming the commission - the commission claim is permissionless.
  assert(client.api.errors.nominationPools.NoPendingCommission.is(dispatchError.asModule))

  /**
   * Unbond previously bonded funds
   */

  const unbondTx = client.api.tx.nominationPools.unbond(defaultAccountsSr25519.eve.address, minJoinBond - 1)
  const unbondEvents = await sendTransaction(unbondTx.signAsync(defaultAccountsSr25519.eve))

  await client.dev.newBlock()

  await checkEvents(unbondEvents, 'staking', 'nominationPools')
    .redact({ removeKeys: /poolId|stash|era/ })
    .toMatchSnapshot('unbond events')

  poolData = await client.api.query.nominationPools.bondedPools(nomPoolId)
  assert(poolData.isSome, 'Pool should still exist after funds are unbonded')
  const nominationPoolPostUnbond = poolData.unwrap()

  assert(nominationPoolPostUnbond.points.eq(depositorMinBond + minJoinBond))
  nominationPoolCmp(nominationPoolWithExtraBond, nominationPoolPostUnbond, ['points'])

  /**
   * As the pool's nominator, call `chill`
   */

  const chillTx = client.api.tx.nominationPools.chill(nomPoolId)
  const chillEvents = await sendTransaction(chillTx.signAsync(defaultAccountsSr25519.charlie))

  await client.dev.newBlock()

  // TODO: Like `nominate`, `chill` also does not emit any nomination pool events.
  // [#7377](https://github.com/paritytech/polkadot-sdk/pull/7377) also fixes this.
  await checkEvents(chillEvents, 'nominationPools', 'staking', 'system')
    .redact({ removeKeys: /poolId|stash/ })
    .toMatchSnapshot('chill events')

  poolData = await client.api.query.nominationPools.bondedPools(nomPoolId)
  assert(poolData.isSome, 'Pool should still exist after chill')

  const nominationPoolPostChill = poolData.unwrap()

  nominationPoolCmp(nominationPoolPostUnbond, nominationPoolPostChill, [])

  /**
   * Set pool state to blocked
   */

  const setStateTx = client.api.tx.nominationPools.setState(nomPoolId, 'Blocked')
  const setStateEvents = await sendTransaction(setStateTx.signAsync(defaultAccountsSr25519.bob))

  await client.dev.newBlock()

  await checkEvents(setStateEvents, 'nominationPools')
    .redact({ removeKeys: /poolId/ })
    .toMatchSnapshot('set state events')

  poolData = await client.api.query.nominationPools.bondedPools(nomPoolId)
  assert(poolData.isSome, 'Pool should still exist after state is changed')

  const nominationPoolBlocked = poolData.unwrap()

  assert(nominationPoolBlocked.state.isBlocked, 'Pool state should now be blocked')
  nominationPoolCmp(nominationPoolPostUnbond, nominationPoolBlocked, ['state'])

  /**
   * Kick a member from the pool as the bouncer
   */

  const kickTx = client.api.tx.nominationPools.unbond(defaultAccountsSr25519.eve.address, minJoinBond)
  const kickEvents = await sendTransaction(kickTx.signAsync(defaultAccountsSr25519.dave))

  await client.dev.newBlock()

  await checkEvents(kickEvents, 'staking', 'nominationPools')
    .redact({ removeKeys: /poolId|stash|era/ })
    .toMatchSnapshot('unbond (kick) events')

  poolData = await client.api.query.nominationPools.bondedPools(nomPoolId)
  assert(poolData.isSome, 'Pool should still exist after bouncer-unbond')
  const nominationPoolPostKick = poolData.unwrap()

  nominationPoolCmp(nominationPoolBlocked, nominationPoolPostKick, ['points'])
  assert(nominationPoolPostKick.points.eq(depositorMinBond))
  // Although the bouncer has forcefully unbonded the member, they are still counted as a member
  // until the unbonding period (28/7 eras (Polkadot/Kusama)) has passed, and they withdraw.
  assert(nominationPoolPostKick.memberCounter.eq(2))

  /**
   * Set pool state to `Destroying`
   */

  const setDestroyingTx = client.api.tx.nominationPools.setState(nomPoolId, 'Destroying')
  const setDestroyingEvents = await sendTransaction(setDestroyingTx.signAsync(defaultAccountsSr25519.bob))

  await client.dev.newBlock()

  await checkEvents(setDestroyingEvents, 'nominationPools')
    .redact({ removeKeys: /poolId/ })
    .toMatchSnapshot('set state to destroying events')

  poolData = await client.api.query.nominationPools.bondedPools(nomPoolId)
  assert(poolData.isSome, 'Pool should still exist after state is changed')

  const nominationPoolDestroying = poolData.unwrap()
  assert(nominationPoolDestroying.state.isDestroying)
  nominationPoolCmp(nominationPoolPostKick, nominationPoolDestroying, ['state'])

  /**
   * Unbond as depositor - allowed as the pool is set to destroying
   *
   * At this point in time, this operation will fail, as the previous depositor began the unbonding
   * process, but has not fully unbonded and withdrawn their funds.
   */

  const unbondDepositorTx = client.api.tx.nominationPools.unbond(defaultAccountsSr25519.alice.address, depositorMinBond)
  await sendTransaction(unbondDepositorTx.signAsync(defaultAccountsSr25519.alice))

  await client.dev.newBlock()

  await checkSystemEvents(client, { section: 'system', method: 'ExtrinsicFailed' }).toMatchSnapshot(
    'unbond (depositor) events',
  )

  /// Process events to look for the expected extrinsic error.

  events = await client.api.query.system.events()

  // Collect the `system` event with the `ExtrinsicFailed` information.
  const [systemEv] = events.filter((record) => {
    const { event } = record
    return event.section === 'system' && event.method === 'ExtrinsicFailed'
  })

  assert(client.api.events.system.ExtrinsicFailed.is(systemEv.event))
  dispatchError = systemEv.event.data.dispatchError

  assert(dispatchError.isModule)
  assert(client.api.errors.nominationPools.MinimumBondNotMet.is(dispatchError.asModule))

  /// Check that the pool state is unchanged after the failed unbonding attempt.

  poolData = await client.api.query.nominationPools.bondedPools(nomPoolId)
  assert(poolData.isSome)

  const nominationPoolPostDepositorUnbond = poolData.unwrap()
  nominationPoolCmp(nominationPoolDestroying, nominationPoolPostDepositorUnbond, [])
}

/**
 * Test setting a pool's metadata, checking it beforehand to see that a new pool's metadata is an empty string
 * of bytes.
 * @param chain
 */
async function nominationPoolSetMetadataTest<
  TCustom extends Record<string, unknown> | undefined,
  TInitStoragesRelay extends Record<string, Record<string, any>> | undefined,
>(chain: Chain<TCustom, TInitStoragesRelay>) {
  const [client] = await setupNetworks(chain)

  const preLastPoolId = (await client.api.query.nominationPools.lastPoolId()).toNumber()

  const createNomPoolEvents = await createNominationPool(
    client,
    defaultAccountsSr25519.alice,
    defaultAccountsSr25519.alice.address,
    defaultAccountsSr25519.alice.address,
    defaultAccountsSr25519.alice.address,
  )

  /// Check that prior to the pool creation extrinsic taking effect, the pool does not yet exist with the
  /// most recently available pool ID.
  const poolData: Option<PalletNominationPoolsBondedPoolInner> = await client.api.query.nominationPools.bondedPools(
    preLastPoolId + 1,
  )
  assert(poolData.isNone, 'Pool should not exist before block is applied')

  await client.dev.newBlock()

  const removedKeys = /poolId|stash/
  await checkEvents(createNomPoolEvents, 'staking', 'nominationPools')
    .redact({ removeKeys: removedKeys })
    .toMatchSnapshot('create nomination pool events')

  /// Check metadata pre-alteration

  const nomPoolId = preLastPoolId + 1

  let metadata = await client.api.query.nominationPools.metadata(nomPoolId)

  assert(metadata.eq(''), 'Pool should not have metadata')

  /// Set pool's metadata

  const setMetadataTx = client.api.tx.nominationPools.setMetadata(nomPoolId, 'Test pool #1, welcome')
  const setMetadataEvents = await sendTransaction(setMetadataTx.signAsync(defaultAccountsSr25519.alice))

  await client.dev.newBlock()

  await checkEvents(setMetadataEvents, 'nominationPools')
    .redact({ removeKeys: /poolId/ })
    .toMatchSnapshot('set metadata events')

  /// Check the set metadata

  metadata = await client.api.query.nominationPools.metadata(nomPoolId)

  assert(metadata.eq('Test pool #1, welcome'), 'Pool should have the correct metadata set')
}

/**
 * Test that joining a pool prevents an account from joining another.
 *
 */
async function nominationPoolDoubleJoinError<
  TCustom extends Record<string, unknown> | undefined,
  TInitStoragesRelay extends Record<string, Record<string, any>> | undefined,
>(chain: Chain<TCustom, TInitStoragesRelay>) {
  const [client] = await setupNetworks(chain)

  const preLastPoolId = (await client.api.query.nominationPools.lastPoolId()).toNumber()
  const firstPoolId = preLastPoolId + 1

  await createNominationPool(
    client,
    defaultAccountsSr25519.alice,
    defaultAccountsSr25519.bob.address,
    defaultAccountsSr25519.charlie.address,
    defaultAccountsSr25519.dave.address,
  )

  await client.dev.newBlock()

  /**
   * Have Eve join the pool
   */

  await client.dev.setStorage({
    System: {
      account: [
        [[defaultAccountsSr25519.bob.address], { providers: 1, data: { free: 10000e10 } }],
        [[defaultAccountsSr25519.eve.address], { providers: 1, data: { free: 10000e10 } }],
      ],
    },
  })

  const minJoinBond = await client.api.query.nominationPools.minJoinBond()

  const joinPoolTx = client.api.tx.nominationPools.join(minJoinBond, firstPoolId)
  const joinPoolEvents = await sendTransaction(joinPoolTx.signAsync(defaultAccountsSr25519.eve))

  await client.dev.newBlock()

  await checkEvents(joinPoolEvents, 'staking', 'nominationPools')
    .redact({ removeKeys: /poolId|stash/ })
    .toMatchSnapshot('join nomination pool events')

  let poolData = await client.api.query.nominationPools.bondedPools(firstPoolId)
  assert(poolData.isSome, 'Pool should still exist after new member joins')

  const nominationPoolWithMembers = poolData.unwrap()
  assert(nominationPoolWithMembers.memberCounter.eq(2), 'Pool should have 2 members')

  /**
   * Create a second pool
   */

  /// The depositor in the second pool cannot be Alice, as that would also be a double join - precisely the object of this test.
  await createNominationPool(
    client,
    defaultAccountsSr25519.bob,
    defaultAccountsSr25519.alice.address,
    defaultAccountsSr25519.charlie.address,
    defaultAccountsSr25519.dave.address,
  )

  await client.dev.newBlock()

  const secondPoolId = firstPoolId + 1

  /**
   * Try having Eve join the second pool
   */

  const joinSecondPoolTx = client.api.tx.nominationPools.join(minJoinBond, secondPoolId)
  await sendTransaction(joinSecondPoolTx.signAsync(defaultAccountsSr25519.eve))

  await client.dev.newBlock()

  await checkSystemEvents(client, { section: 'system', method: 'ExtrinsicFailed' }).toMatchSnapshot(
    'join second nomination pool events',
  )

  // As before, scrutinize the cause of failure for `pallet_nomination_pools::join`.

  const events = await client.api.query.system.events()

  const [ev] = events.filter((record) => {
    const { event } = record
    return event.section === 'system' && event.method === 'ExtrinsicFailed'
  })

  assert(client.api.events.system.ExtrinsicFailed.is(ev.event))
  const dispatchError = ev.event.data.dispatchError

  assert(dispatchError.isModule)
  assert(client.api.errors.nominationPools.AccountBelongsToOtherPool.is(dispatchError.asModule))

  /**
   * Check that Eve is still a member of the first pool
   */

  poolData = await client.api.query.nominationPools.bondedPools(firstPoolId)
  assert(poolData.isSome, 'Pool should still exist after failed join')

  const nominationPoolWithMembersAfterError = poolData.unwrap()
  assert(nominationPoolWithMembersAfterError.memberCounter.eq(2), 'Pool should have 2 members')

  /**
   * Check that Eve is not a member of the second pool
   */

  poolData = await client.api.query.nominationPools.bondedPools(secondPoolId)
  assert(poolData.isSome, 'Pool should still exist after failed join')

  const secondNominationPoolAfterFailedJoin = poolData.unwrap()
  assert(secondNominationPoolAfterFailedJoin.memberCounter.eq(1), 'Pool should have 1 member')
}

/**
 * Test setting global nomination pool parameters.
 *
 * First, this extrinsic is attempted with a signed origin.
 *
 * After that, it is ran by inserting a call with it into the scheduler pallet's storage.
 * This is to be done for Polkadot and Kusama's `AdminOrigin`,
 * which at the time of writing (Jan. 2025) is either `Root` or `StakingAdmin`.
 *
 * Pending a resolution to [this SE question](https://substrate.stackexchange.com/questions/12181/how-to-use-chopsticks-to-test-a-call-with-stakingadmin-origin),
 * this test only uses the `Root` origin.
 */
async function nominationPoolGlobalConfigTest<
  TCustom extends Record<string, unknown> | undefined,
  TInitStoragesRelay extends Record<string, Record<string, any>> | undefined,
>(chain: Chain<TCustom, TInitStoragesRelay>) {
  const [client] = await setupNetworks(chain)

  const one = new u32(client.api.registry, 1)

  const preMinJoinBond = (await client.api.query.nominationPools.minJoinBond()).toNumber()
  const preMinCreateBond = (await client.api.query.nominationPools.minCreateBond()).toNumber()
  const preMaxPoolsOpt = (await client.api.query.nominationPools.maxPools()).unwrapOr(one).toNumber()
  const preMaxMembersOpt = (await client.api.query.nominationPools.maxPoolMembers()).unwrapOr(one).toNumber()
  const preMaxMembersPerPool = (await client.api.query.nominationPools.maxPoolMembersPerPool()).unwrapOr(one).toNumber()
  const preGlobalMaxCommission = (await client.api.query.nominationPools.globalMaxCommission()).unwrapOr(one).toNumber()

  // Attempt to modify nomination pool global parameters with a signed origin - this should fail.

  const setConfigsCall = (inc: number) =>
    client.api.tx.nominationPools.setConfigs(
      { Set: preMinJoinBond + inc },
      { Set: preMinCreateBond + inc },
      { Set: preMaxPoolsOpt + inc },
      { Set: preMaxMembersOpt + inc },
      { Set: preMaxMembersPerPool + inc },
      { Set: preGlobalMaxCommission + inc },
    )
  await sendTransaction(setConfigsCall(0).signAsync(defaultAccountsSr25519.alice))

  await client.dev.newBlock()

  await checkSystemEvents(client, { section: 'system', method: 'ExtrinsicFailed' }).toMatchSnapshot(
    'setting global nomination pool configs with signed origin',
  )

  // Set global configs using the scheduler pallet to simulate `Root/StakingAdmin` origins.

  type Origin = { system: string } | { Origins: string }
  type OriginsAndIncrements = [Origin, number]

  const originsAndIncrements: OriginsAndIncrements[] = [
    [{ system: 'Root' }, 1],
    [{ Origins: 'StakingAdmin' }, 2],
  ]

  for (const [origin, inc] of originsAndIncrements) {
    scheduleInlineCallWithOrigin(client, setConfigsCall(inc).method.toHex(), origin)

    await client.dev.newBlock()

    checkSystemEvents(client, 'nominationPools').toMatchSnapshot()

    const postMinJoinBond = (await client.api.query.nominationPools.minJoinBond()).toNumber()
    const postMinCreateBond = (await client.api.query.nominationPools.minCreateBond()).toNumber()
    // None of the below can be `None`, as here it is assumed that the extrinsic above succeeded in setting them.
    // They can be safely unwrapped.
    const postMaxPoolsOpt = (await client.api.query.nominationPools.maxPools()).unwrap().toNumber()
    const postMaxMembersOpt = (await client.api.query.nominationPools.maxPoolMembers()).unwrap().toNumber()
    const postMaxMembersPerPool = (await client.api.query.nominationPools.maxPoolMembersPerPool()).unwrap().toNumber()
    const postGlobalMaxCommission = (await client.api.query.nominationPools.globalMaxCommission()).unwrap().toNumber()

    assert(postMinJoinBond === preMinJoinBond + inc)
    assert(postMinCreateBond === preMinCreateBond + inc)
    assert(postMaxPoolsOpt === preMaxPoolsOpt + inc)
    assert(postMaxMembersOpt === preMaxMembersOpt + inc)
    assert(postMaxMembersPerPool === preMaxMembersPerPool + inc)
    assert(postGlobalMaxCommission === preGlobalMaxCommission + inc)
  }
}

/**
 * Test to `update_roles` extrinsic.
 *
 * 1. First, it is used to change a pool's roles, as the pool's (then current) root.
 * 2. Then, the previous root tries and fails to change the roles of the pool.
 * 3. The new root changes the roles of the pool, removing itself as root and setting it as `None`.
 * 4. A call to `update_roles` is inserted into the scheduler pallet's storage with a `Root` origin, which should
 *    allow it to run successfully in the next block; this is because at this stage, the pool has no root.
 */
async function nominationPoolsUpdateRolesTest<
  TCustom extends Record<string, unknown> | undefined,
  TInitStoragesRelay extends Record<string, Record<string, any>> | undefined,
>(chain: Chain<TCustom, TInitStoragesRelay>, addressEncoding: number) {
  const [client] = await setupNetworks(chain)

  const preLastPoolId = (await client.api.query.nominationPools.lastPoolId()).toNumber()
  const poolId = preLastPoolId + 1

  /**
   * Create the pool - here, Bob is the initial root.
   */

  await createNominationPool(
    client,
    defaultAccountsSr25519.alice,
    defaultAccountsSr25519.bob.address,
    defaultAccountsSr25519.charlie.address,
    defaultAccountsSr25519.dave.address,
  )

  await client.dev.newBlock()

  let poolData = await client.api.query.nominationPools.bondedPools(poolId)
  assert(poolData.isSome, 'Pool should exist after creation')

  const nominationPool = poolData.unwrap()

  await check(nominationPool.roles).toMatchObject({
    depositor: encodeAddress(defaultAccountsSr25519.alice.address, addressEncoding),
    root: encodeAddress(defaultAccountsSr25519.bob.address, addressEncoding),
    nominator: encodeAddress(defaultAccountsSr25519.charlie.address, addressEncoding),
    bouncer: encodeAddress(defaultAccountsSr25519.dave.address, addressEncoding),
  })

  /**
   * Change the pool's roles as the pool's current root - now Alice will be the root, though Bob's the one who
   * must sign this transaction.
   */

  await client.dev.setStorage({
    System: {
      account: [[[defaultAccountsSr25519.bob.address], { providers: 1, data: { free: 10000e10 } }]],
    },
  })

  const updateRolesTx = client.api.tx.nominationPools.updateRoles(
    poolId,
    { Set: defaultAccountsSr25519.alice.address },
    { Set: defaultAccountsSr25519.dave.address },
    { Set: defaultAccountsSr25519.bob.address },
  )
  const updateRolesEvents = await sendTransaction(updateRolesTx.signAsync(defaultAccountsSr25519.bob))

  await client.dev.newBlock()

  await checkEvents(updateRolesEvents, 'nominationPools').toMatchSnapshot('update roles events')

  poolData = await client.api.query.nominationPools.bondedPools(poolId)
  assert(poolData.isSome, 'Pool should still exist after roles are updated')

  const nominationPoolWithRoles = poolData.unwrap()

  nominationPoolCmp(nominationPool, nominationPoolWithRoles, ['roles'])

  await check(nominationPoolWithRoles.roles).toMatchObject({
    depositor: encodeAddress(defaultAccountsSr25519.alice.address, addressEncoding),
    root: encodeAddress(defaultAccountsSr25519.alice.address, addressEncoding),
    nominator: encodeAddress(defaultAccountsSr25519.dave.address, addressEncoding),
    bouncer: encodeAddress(defaultAccountsSr25519.bob.address, addressEncoding),
  })

  /**
   * Try and fail to change the pool's roles as the previous root
   */

  const updateRolesFailTx = client.api.tx.nominationPools.updateRoles(
    poolId,
    { Set: defaultAccountsSr25519.eve.address },
    { Set: defaultAccountsSr25519.eve.address },
    { Set: defaultAccountsSr25519.eve.address },
  )
  await sendTransaction(updateRolesFailTx.signAsync(defaultAccountsSr25519.bob))

  await client.dev.newBlock()

  await checkSystemEvents(client, { section: 'system', method: 'ExtrinsicFailed' }).toMatchSnapshot(
    'update roles failure events',
  )

  let events = await client.api.query.system.events()

  const [ev] = events.filter((record) => {
    const { event } = record
    return event.section === 'system' && event.method === 'ExtrinsicFailed'
  })

  assert(client.api.events.system.ExtrinsicFailed.is(ev.event))
  const dispatchError = ev.event.data.dispatchError

  assert(dispatchError.isModule)
  assert(client.api.errors.nominationPools.DoesNotHavePermission.is(dispatchError.asModule))

  /**
   * As the pool's newly set root, remove oneself from the role.
   */

  const updateRolesRemoveSelfTx = client.api.tx.nominationPools.updateRoles(
    poolId,
    { Remove: null },
    { Noop: null },
    { Noop: null },
  )
  const updateRolesRemoveSelfEvents = await sendTransaction(
    updateRolesRemoveSelfTx.signAsync(defaultAccountsSr25519.alice),
  )

  await client.dev.newBlock()

  await checkEvents(updateRolesRemoveSelfEvents, 'nominationPools').toMatchSnapshot('update roles remove self events')

  poolData = await client.api.query.nominationPools.bondedPools(poolId)
  assert(poolData.isSome, 'Pool should still exist after roles are updated')

  const nominationPoolWithoutRoot = poolData.unwrap()

  nominationPoolCmp(nominationPoolWithRoles, nominationPoolWithoutRoot, ['roles'])

  await check(nominationPoolWithoutRoot.roles).toMatchObject({
    depositor: encodeAddress(defaultAccountsSr25519.alice.address, addressEncoding),
    root: null,
    nominator: encodeAddress(defaultAccountsSr25519.dave.address, addressEncoding),
    bouncer: encodeAddress(defaultAccountsSr25519.bob.address, addressEncoding),
  })

  /**
   * Set the pool's roles via scheduler pallet, with a `Root` origin.
   */

  const updateRolesCall = client.api.tx.nominationPools.updateRoles(
    poolId,
    { Set: defaultAccountsSr25519.charlie.address },
    { Set: defaultAccountsSr25519.dave.address },
    { Set: defaultAccountsSr25519.eve.address },
  )

  scheduleInlineCallWithOrigin(client, updateRolesCall.method.toHex(), { system: 'Root' })

  await client.dev.newBlock()

  events = await client.api.query.system.events()

  const nomPoolsEvents = events.filter((record) => {
    const { event } = record
    return event.section === 'nominationPools'
  })

  await check(nomPoolsEvents, 'nominationPools').toMatchSnapshot('update pool roles via scheduler pallet')

  poolData = await client.api.query.nominationPools.bondedPools(poolId)
  assert(poolData.isSome, 'Pool should still exist after roles are updated')

  const nominationPoolUpdatedRoles = poolData.unwrap()

  nominationPoolCmp(nominationPoolWithoutRoot, nominationPoolUpdatedRoles, ['roles'])

  await check(nominationPoolUpdatedRoles.roles).toMatchObject({
    depositor: encodeAddress(defaultAccountsSr25519.alice.address, addressEncoding),
    root: encodeAddress(defaultAccountsSr25519.charlie.address, addressEncoding),
    nominator: encodeAddress(defaultAccountsSr25519.dave.address, addressEncoding),
    bouncer: encodeAddress(defaultAccountsSr25519.eve.address, addressEncoding),
  })
}

export function baseNominationPoolsE2ETests<
  TCustom extends Record<string, unknown> | undefined,
  TInitStoragesRelay extends Record<string, Record<string, any>> | undefined,
>(
  chain: Chain<TCustom, TInitStoragesRelay>,
  testConfig: { testSuiteName: string; addressEncoding: number },
): RootTestTree {
  return {
    kind: 'describe',
    label: testConfig.testSuiteName,
    children: [
      {
        kind: 'test',
        label: 'nomination pool lifecycle test',
        testFn: async () => await nominationPoolLifecycleTest(chain, testConfig.addressEncoding),
      },
      {
        kind: 'test',
        label: 'nomination pool creation with insufficient funds',
        testFn: async () => await nominationPoolCreationFailureTest(chain),
      },
      {
        kind: 'test',
        label: 'nomination pool metadata test',
        testFn: async () => await nominationPoolSetMetadataTest(chain),
      },
      {
        kind: 'test',
        label: 'nomination pool double join test: an account can only ever be in one pool at a time',
        testFn: async () => await nominationPoolDoubleJoinError(chain),
      },
      {
        kind: 'test',
        label: 'nomination pool global config test',
        testFn: async () => await nominationPoolGlobalConfigTest(chain),
      },
      {
        kind: 'test',
        label: 'nomination pools update roles test',
        testFn: async () => await nominationPoolsUpdateRolesTest(chain, testConfig.addressEncoding),
      },
    ],
  }
}<|MERGE_RESOLUTION|>--- conflicted
+++ resolved
@@ -1,10 +1,7 @@
 import { sendTransaction } from '@acala-network/chopsticks-testing'
 
 import { type Chain, defaultAccountsSr25519 } from '@e2e-test/networks'
-<<<<<<< HEAD
-import { setupNetworks } from '@e2e-test/shared'
-=======
-import { type Client, setupNetworks } from '@e2e-test/shared'
+import { type RootTestTree, setupNetworks } from '@e2e-test/shared'
 
 import type { ApiPromise } from '@polkadot/api'
 import type { KeyringPair } from '@polkadot/keyring/types'
@@ -13,9 +10,8 @@
 import type { Codec } from '@polkadot/types/types'
 import { encodeAddress } from '@polkadot/util-crypto'
 
-import { assert, describe, test } from 'vitest'
-
->>>>>>> c05a5c8b
+import { assert } from 'vitest'
+
 import {
   check,
   checkEvents,
@@ -27,18 +23,6 @@
   setValidatorsStorage,
 } from './helpers/index.js'
 
-<<<<<<< HEAD
-import { sendTransaction } from '@acala-network/chopsticks-testing'
-import type { ApiPromise } from '@polkadot/api'
-import type { KeyringPair } from '@polkadot/keyring/types'
-import { type Option, u32 } from '@polkadot/types'
-import type { PalletNominationPoolsBondedPoolInner } from '@polkadot/types/lookup'
-import type { Codec } from '@polkadot/types/types'
-import { assert } from 'vitest'
-import type { RootTestTree } from './types.js'
-
-=======
->>>>>>> c05a5c8b
 /// -------
 /// Helpers
 /// -------
