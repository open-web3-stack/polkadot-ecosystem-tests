--- conflicted
+++ resolved
@@ -899,11 +899,7 @@
 
   /// Run the call with a `Root` origin
 
-<<<<<<< HEAD
-  scheduleInlineCallWithOrigin(client, setValidatorCountCall(100).method.toHex(), { system: 'Root' })
-=======
   await scheduleInlineCallWithOrigin(client, setValidatorCountCall(100).method.toHex(), { system: 'Root' })
->>>>>>> 128ab3f1
 
   await client.dev.newBlock()
 
