import { sendTransaction } from '@acala-network/chopsticks-testing'

import { type Chain, defaultAccountsSr25519 } from '@e2e-test/networks'
import { setupNetworks } from '@e2e-test/shared'

import { encodeAddress } from '@polkadot/util-crypto'

<<<<<<< HEAD
import { assert, expect } from 'vitest'
=======
import { assert, describe, expect, test } from 'vitest'

>>>>>>> c05a5c8b
import { checkEvents } from './helpers/index.js'
import type { RootTestTree } from './types.js'

/// -------
/// Helpers
/// -------

/// -------
/// -------
/// -------

/// -------------
/// Success Tests
/// -------------

/**
 * Test basic multisig creation and execution.
 *
 * 1. Alice creates a 2-of-3 multisig operation with Bob and Charlie as other signatories
 *   - the operation is to send funds to Dave
 * 2. Verify that Alice makes a deposit for the multisig creation
 * 3. Bob approves the multisig operation (with correct parameters passed to `multisig.asMulti`)
 * 4. Verify that the operation was performed
 */
async function basicMultisigTest<
  TCustom extends Record<string, unknown> | undefined,
  TInitStorages extends Record<string, Record<string, any>> | undefined,
>(chain: Chain<TCustom, TInitStorages>, addressEncoding: number) {
  const [client] = await setupNetworks(chain)

  const alice = defaultAccountsSr25519.alice
  const bob = defaultAccountsSr25519.bob
  const charlie = defaultAccountsSr25519.charlie
  const dave = defaultAccountsSr25519.dave

  // Fund test accounts
  await client.dev.setStorage({
    System: {
      account: [[[bob.address], { providers: 1, data: { free: 1000e10 } }]],
    },
  })

  // Create a simple call to transfer funds to Dave from the 2-of-3 multisig
  const transferAmount = 100e10
  const transferCall = client.api.tx.balances.transferKeepAlive(dave.address, transferAmount)

  // Alice creates a multisig with Bob and Charlie (threshold: 2)
  const threshold = 2
  const otherSignatories = [bob.address, charlie.address].sort()
  const maxWeight = { refTime: 1000000000, proofSize: 1000000 } // Conservative weight limit

  // First and last approvals require encoded call; the following approvals - the non-final ones - require a hash.
  const asMultiTx = client.api.tx.multisig.asMulti(
    threshold,
    otherSignatories,
    null, // No timepoint for first approval
    transferCall.method.toHex(),
    maxWeight,
  )

  const multisigEvents = await sendTransaction(asMultiTx.signAsync(alice))
  const currBlockNumber = (await client.api.rpc.chain.getHeader()).number.toNumber()

  await client.dev.newBlock()

  // Check that the multisig was created successfully
  await checkEvents(multisigEvents, 'multisig').toMatchSnapshot('events when Alice creates multisig')

  // Check that Alice's multisig creation deposit was reserved
  const multisigBaseDeposit = client.api.consts.multisig.depositBase
  const multisigDepositFactor = client.api.consts.multisig.depositFactor
  let aliceAccount = await client.api.query.system.account(alice.address)
  expect(aliceAccount.data.reserved.toNumber(), 'Alice should have reserved funds for multisig deposit').toBe(
    multisigBaseDeposit.add(multisigDepositFactor.muln(threshold)).toNumber(),
  )

  // Check the multisig creation event (and extract multisig account address)

  let events = await client.api.query.system.events()

  const [multisigEvent] = events.filter((record) => {
    const { event } = record
    return event.section === 'multisig'
  })

  assert(client.api.events.multisig.NewMultisig.is(multisigEvent.event))
  const multisigExtrinsicIndex = multisigEvent.phase.asApplyExtrinsic.toNumber()

  const newMultisigEventData = multisigEvent.event.data
  expect(newMultisigEventData.approving.toString()).toBe(encodeAddress(alice.address, addressEncoding))
  const multisigAddress = newMultisigEventData.multisig
  const multisigCallHash = newMultisigEventData.callHash

  // Funds the multisig account to execute the call
  const multisigFunds = 101e10
  await client.dev.setStorage({
    System: {
      account: [[[multisigAddress], { providers: 1, data: { free: multisigFunds } }]],
    },
  })

  // Approve the multisig call. This is the final approval, so `multisig.asMulti` is used.

  const finalApprovalTx = client.api.tx.multisig.asMulti(
    threshold,
    [alice.address, charlie.address].sort(),
    {
      height: currBlockNumber + 1,
      index: multisigExtrinsicIndex,
    },
    transferCall.method.toHex(),
    maxWeight,
  )

  const finalApprovalEvents = await sendTransaction(finalApprovalTx.signAsync(bob))

  // Before the multisig executes, check that Dave has no funds, just for certainty.
  let daveAccount = await client.api.query.system.account(dave.address)
  expect(daveAccount.data.free.toNumber(), 'Dave should have no funds before multisig executes').toBe(0)

  await client.dev.newBlock()

  await checkEvents(finalApprovalEvents, 'multisig')
    .redact({
      redactKeys: /height/,
    })
    .toMatchSnapshot('events when Alice approves multisig call')

  // Dave should now have some funds
  daveAccount = await client.api.query.system.account(dave.address)
  expect(daveAccount.data.free.toNumber(), 'Dave should have some funds after multisig executes').toBe(transferAmount)

  // Check that Bob was not required to deposit anything, as he was not the first signatory.
  const bobAccount = await client.api.query.system.account(bob.address)
  expect(bobAccount.data.reserved.toNumber(), 'Bob should have no reserved funds').toBe(0)
  // Check that Alice's deposit is gone
  aliceAccount = await client.api.query.system.account(alice.address)
  expect(aliceAccount.data.reserved.toNumber(), "Alice's deposit should have been refunded").toBe(0)

  // Check that the multisig account has no funds
  const multisigAccount = await client.api.query.system.account(multisigAddress)
  expect(multisigAccount.data.free.toNumber(), 'Multisig account should have no funds after multisig executes').toBe(
    multisigFunds - transferAmount,
  )

  // Check the emitted event
  events = await client.api.query.system.events()
  const [multisigExecutedEvent] = events.filter((record) => {
    const { event } = record
    return event.section === 'multisig'
  })
  assert(client.api.events.multisig.MultisigExecuted.is(multisigExecutedEvent.event))
  const multisigExecutedEventData = multisigExecutedEvent.event.data
  expect(multisigExecutedEventData.approving.toString()).toBe(encodeAddress(bob.address, addressEncoding))
  expect(multisigExecutedEventData.timepoint.height.toNumber()).toBe(currBlockNumber + 1)
  expect(multisigExecutedEventData.multisig.toString()).toBe(multisigAddress.toString())
  expect(multisigExecutedEventData.callHash.toString()).toBe(multisigCallHash.toString())
}

/**
 * Test multisig cancellation.
 *
 * 1. Alice creates a 2-of-3 multisig operation with Bob and Charlie as other signatories
 *   - the operation is to send funds to Dave
 * 2. Verify that Alice makes a deposit for the multisig creation
 * 3. Alice cancels the multisig operation using `multisig.cancelAsMulti`
 * 4. Verify that the operation was cancelled, and the deposit was refunded
 */
async function multisigCancellationTest<
  TCustom extends Record<string, unknown> | undefined,
  TInitStorages extends Record<string, Record<string, any>> | undefined,
>(chain: Chain<TCustom, TInitStorages>, addressEncoding: number) {
  const [client] = await setupNetworks(chain)

  const alice = defaultAccountsSr25519.alice
  const bob = defaultAccountsSr25519.bob
  const charlie = defaultAccountsSr25519.charlie
  const dave = defaultAccountsSr25519.dave

  // Fund test accounts
  await client.dev.setStorage({
    System: {
      account: [[[bob.address], { providers: 1, data: { free: 1000e10 } }]],
    },
  })

  // Create a simple call to transfer funds to Dave from the 2-of-3 multisig
  const transferAmount = 100e10
  const transferCall = client.api.tx.balances.transferKeepAlive(dave.address, transferAmount)

  // Alice creates a multisig with Bob and Charlie (threshold: 2)
  const threshold = 2
  const otherSignatories = [bob.address, charlie.address].sort()
  const maxWeight = { refTime: 1000000000, proofSize: 1000000 } // Conservative weight limit

  const asMultiTx = client.api.tx.multisig.asMulti(
    threshold,
    otherSignatories,
    null, // No timepoint for first approval
    transferCall.method.toHex(),
    maxWeight,
  )

  const multisigEvents = await sendTransaction(asMultiTx.signAsync(alice))
  const currBlockNumber = (await client.api.rpc.chain.getHeader()).number.toNumber()

  await client.dev.newBlock()

  // Check that the multisig was created successfully
  await checkEvents(multisigEvents, 'multisig').toMatchSnapshot('events when Alice creates multisig for cancellation')

  // Check that Alice's multisig creation deposit was reserved
  const multisigBaseDeposit = client.api.consts.multisig.depositBase
  const multisigDepositFactor = client.api.consts.multisig.depositFactor
  let aliceAccount = await client.api.query.system.account(alice.address)
  expect(aliceAccount.data.reserved.toNumber(), 'Alice should have reserved funds for multisig deposit').toBe(
    multisigBaseDeposit.add(multisigDepositFactor.muln(threshold)).toNumber(),
  )

  // Get the multisig creation event to extract multisig account address and call hash
  let events = await client.api.query.system.events()

  const [multisigEvent] = events.filter((record) => {
    const { event } = record
    return event.section === 'multisig'
  })

  assert(client.api.events.multisig.NewMultisig.is(multisigEvent.event))
  const multisigExtrinsicIndex = multisigEvent.phase.asApplyExtrinsic.toNumber()

  const newMultisigEventData = multisigEvent.event.data
  expect(newMultisigEventData.approving.toString()).toBe(encodeAddress(alice.address, addressEncoding))
  const multisigAddress = newMultisigEventData.multisig
  const multisigCallHash = newMultisigEventData.callHash

  // Alice cancels the multisig operation
  const cancelTx = client.api.tx.multisig.cancelAsMulti(
    threshold,
    otherSignatories,
    {
      height: currBlockNumber + 1,
      index: multisigExtrinsicIndex,
    },
    multisigCallHash,
  )

  const cancelEvents = await sendTransaction(cancelTx.signAsync(alice))

  await client.dev.newBlock()

  // Check that the multisig was cancelled successfully
  await checkEvents(cancelEvents, 'multisig')
    .redact({
      redactKeys: /height/,
    })
    .toMatchSnapshot('events when Alice cancels multisig')

  // Check that Alice's deposit was refunded
  aliceAccount = await client.api.query.system.account(alice.address)
  expect(aliceAccount.data.reserved.toNumber(), "Alice's deposit should have been refunded after cancellation").toBe(0)

  // Verify that Dave still has no funds (the transfer was cancelled)
  const daveAccount = await client.api.query.system.account(dave.address)
  expect(daveAccount.data.free.toNumber(), 'Dave should have no funds after multisig cancellation').toBe(0)

  // Check the emitted cancellation event
  events = await client.api.query.system.events()
  const [multisigCancelledEvent] = events.filter((record) => {
    const { event } = record
    return event.section === 'multisig'
  })
  assert(client.api.events.multisig.MultisigCancelled.is(multisigCancelledEvent.event))
  const multisigCancelledEventData = multisigCancelledEvent.event.data
  expect(multisigCancelledEventData.cancelling.toString()).toBe(encodeAddress(alice.address, addressEncoding))
  expect(multisigCancelledEventData.timepoint.height.toNumber()).toBe(currBlockNumber + 1)
  expect(multisigCancelledEventData.multisig.toString()).toBe(multisigAddress.toString())
  expect(multisigCancelledEventData.callHash.toString()).toBe(multisigCallHash.toString())
}

/**
 * Test that `approveAsMulti` does not lead to execution.
 *
 * 1. Alice creates a 2-of-3 multisig with Bob and Charlie
 * 2. Bob calls `approveAsMulti` (not `asMulti`) to provide final required approval for the operation
 * 3. Verify that the operation is not executed, only approved by Bob
 * 4. Charlie provides the final approval with `asMulti`
 * 5. Verify that the operation is executed
 */
async function approveAsMulti2Of3DoesNotExecuteTest<
  TCustom extends Record<string, unknown> | undefined,
  TInitStorages extends Record<string, Record<string, any>> | undefined,
>(chain: Chain<TCustom, TInitStorages>, addressEncoding: number) {
  const [client] = await setupNetworks(chain)

  const alice = defaultAccountsSr25519.alice
  const bob = defaultAccountsSr25519.bob
  const charlie = defaultAccountsSr25519.charlie
  const dave = defaultAccountsSr25519.dave

  // Fund test accounts
  await client.dev.setStorage({
    System: {
      account: [[[bob.address], { providers: 1, data: { free: 1000e10 } }]],
    },
  })

  // Create a simple call to transfer funds to Dave
  const transferAmount = 100e10
  const transferCall = client.api.tx.balances.transferKeepAlive(dave.address, transferAmount)

  // Alice creates a multisig with Bob and Charlie (threshold: 2)
  const threshold = 2
  const otherSignatories = [bob.address, charlie.address].sort()
  const maxWeight = { refTime: 1000000000, proofSize: 1000000 }

  const asMultiTx = client.api.tx.multisig.asMulti(
    threshold,
    otherSignatories,
    null, // No timepoint for first approval
    transferCall.method.toHex(),
    maxWeight,
  )

  const multisigEvents = await sendTransaction(asMultiTx.signAsync(alice))
  const blockNumber = (await client.api.rpc.chain.getHeader()).number.toNumber()

  await client.dev.newBlock()

  // Check that the multisig was created successfully
  await checkEvents(multisigEvents, 'multisig').toMatchSnapshot(
    'events when Alice creates multisig for approveAsMulti test',
  )

  // Get the multisig creation event to extract multisig account address and call hash
  let events = await client.api.query.system.events()

  const [multisigEvent] = events.filter((record) => {
    const { event } = record
    return event.section === 'multisig'
  })

  assert(client.api.events.multisig.NewMultisig.is(multisigEvent.event))
  const multisigExtrinsicIndex = multisigEvent.phase.asApplyExtrinsic.toNumber()

  const newMultisigEventData = multisigEvent.event.data
  const multisigAddress = newMultisigEventData.multisig
  const multisigCallHash = newMultisigEventData.callHash

  // Funds the multisig account to execute the call
  const multisigFunds = 101e10
  await client.dev.setStorage({
    System: {
      account: [[[multisigAddress], { providers: 1, data: { free: multisigFunds } }]],
    },
  })

  // Bob calls approveAsMulti (not asMulti) to approve the operation
  const approveTx = client.api.tx.multisig.approveAsMulti(
    threshold,
    [alice.address, charlie.address].sort(),
    {
      height: blockNumber + 1,
      index: multisigExtrinsicIndex,
    },
    multisigCallHash,
    maxWeight,
  )

  let approveEvents = await sendTransaction(approveTx.signAsync(bob))

  await client.dev.newBlock()

  // Check that the approval was successful but execution did not occur
  await checkEvents(approveEvents, 'multisig')
    .redact({
      redactKeys: /height/,
    })
    .toMatchSnapshot('events when Bob approves with approveAsMulti')

  // Verify that Dave still has no funds (the transfer was not executed)
  let daveAccount = await client.api.query.system.account(dave.address)
  expect(daveAccount.data.free.toNumber(), 'Dave should have no funds after approveAsMulti').toBe(0)

  // Verify that the multisig account still has its funds (no execution occurred)
  const multisigAccount = await client.api.query.system.account(multisigAddress)
  expect(multisigAccount.data.free.toNumber(), 'Multisig account should still have its funds').toBe(multisigFunds)

  // Check for `MultisigApproval` event (not `MultisigExecuted`)
  events = await client.api.query.system.events()
  const [multisigApprovalEvent] = events.filter((record) => {
    const { event } = record
    return event.section === 'multisig' && event.method === 'MultisigApproval'
  })

  assert(client.api.events.multisig.MultisigApproval.is(multisigApprovalEvent.event))
  const multisigApprovalEventData = multisigApprovalEvent.event.data
  expect(multisigApprovalEventData.approving.toString()).toBe(encodeAddress(bob.address, addressEncoding))
  expect(multisigApprovalEventData.timepoint.height.toNumber()).toBe(blockNumber + 1)
  expect(multisigApprovalEventData.multisig.toString()).toBe(multisigAddress.toString())
  expect(multisigApprovalEventData.callHash.toString()).toBe(multisigCallHash.toString())

  // Cabally verify that no `MultisigExecuted` event was emitted
  const executedEvents = events.filter((record) => {
    const { event } = record
    return event.section === 'multisig' && event.method === 'MultisigExecuted'
  })
  expect(executedEvents.length).toBe(0)

  // Have Charlie provide the final approval with `approveAsMulti`
  await client.dev.setStorage({
    System: {
      account: [[[charlie.address], { providers: 1, data: { free: 1000e10 } }]],
    },
  })

  const approveTx2 = client.api.tx.multisig.asMulti(
    threshold,
    [bob.address, alice.address].sort(),
    {
      height: blockNumber + 1,
      index: multisigExtrinsicIndex,
    },
    transferCall.method.toHex(),
    maxWeight,
  )

  approveEvents = await sendTransaction(approveTx2.signAsync(charlie))

  await client.dev.newBlock()

  // Check that the multisig was executed successfully
  await checkEvents(approveEvents, 'multisig')
    .redact({
      redactKeys: /height/,
    })
    .toMatchSnapshot('events when Charlie provides final approval')

  // Check that the transfer was executed
  daveAccount = await client.api.query.system.account(dave.address)
  expect(daveAccount.data.free.toNumber(), 'Dave should have received funds').toBe(transferAmount)
}

/**
 * Test that the final approver using `approveAsMulti` results in an `AlreadyApproved` error.
 *
 * 1. Alice creates a 2-of-2 multisig with Bob using `asMulti`
 * 2. Bob calls `approveAsMulti` to approve the operation
 * 3. Verify that the multisig operation has not executed
 * 4. Alice calls `asMulti` again to execute the operation
 * 5. Verify that the transfer was executed
 */
async function finalApprovalApproveAsMultiTest<
  TCustom extends Record<string, unknown> | undefined,
  TInitStorages extends Record<string, Record<string, any>> | undefined,
>(chain: Chain<TCustom, TInitStorages>) {
  const [client] = await setupNetworks(chain)

  const alice = defaultAccountsSr25519.alice
  const bob = defaultAccountsSr25519.bob
  const dave = defaultAccountsSr25519.dave

  // Fund test accounts
  await client.dev.setStorage({
    System: {
      account: [[[bob.address], { providers: 1, data: { free: 1000e10 } }]],
    },
  })

  // Create a simple call to transfer funds to Dave
  const transferAmount = 10e10
  const transferCall = client.api.tx.balances.transferKeepAlive(dave.address, transferAmount)

  // Alice creates a multisig with Bob (threshold: 2)
  const threshold = 2
  const otherSignatories = [bob.address]
  const maxWeight = { refTime: 1000000000, proofSize: 1000000 }

  const asMultiTx = client.api.tx.multisig.asMulti(
    threshold,
    otherSignatories,
    null, // No timepoint for first approval
    transferCall.method.toHex(),
    maxWeight,
  )

  await sendTransaction(asMultiTx.signAsync(alice))
  const blockNumber = (await client.api.rpc.chain.getHeader()).number.toNumber()

  await client.dev.newBlock()

  // Get the multisig creation event to extract multisig account address and call hash
  let events = await client.api.query.system.events()

  const [multisigEvent] = events.filter((record) => {
    const { event } = record
    return event.section === 'multisig'
  })

  assert(client.api.events.multisig.NewMultisig.is(multisigEvent.event))
  const multisigExtrinsicIndex = multisigEvent.phase.asApplyExtrinsic.toNumber()
  const multisigAddress = multisigEvent.event.data.multisig
  const newMultisigEventData = multisigEvent.event.data
  const multisigCallHash = newMultisigEventData.callHash

  // Fund the multisig account to execute the call
  const multisigFunds = transferAmount * 10
  await client.dev.setStorage({
    System: {
      account: [[[multisigAddress], { providers: 1, data: { free: multisigFunds } }]],
    },
  })

  // Bob calls approveAsMulti to approve the operation (but not execute it), thereby passing final approval
  // back to Alice.
  const approveTx = client.api.tx.multisig.approveAsMulti(
    threshold,
    [alice.address],
    {
      height: blockNumber + 1,
      index: multisigExtrinsicIndex,
    },
    multisigCallHash,
    maxWeight,
  )

  // This'll hold a `MultisigApproved` but not `MultisigExecuted`
  const approveEvents = await sendTransaction(approveTx.signAsync(bob))

  // Check Dave's account balance
  let daveAccount = await client.api.query.system.account(dave.address)
  expect(daveAccount.data.free.toNumber(), "Dave still has no funds after Bob's final approval").toBe(0)

  await client.dev.newBlock()

  await checkEvents(approveEvents, 'multisig')
    .redact({ redactKeys: /height/ })
    .toMatchSnapshot('events when Bob makes final approval with approveAsMulti')

  events = await client.api.query.system.events()
  expect(
    events.filter((record) => {
      const { event } = record
      return event.section === 'multisig' && event.method === 'MultisigApproval'
    }).length,
  ).toBe(1)
  expect(
    events.filter((record) => {
      const { event } = record
      return event.section === 'multisig' && event.method === 'MultisigExecuted'
    }).length,
  ).toBe(0)

  // Alice calls `asMulti` to execute the operation

  const executeTx = client.api.tx.multisig.asMulti(
    threshold,
    [bob.address],
    {
      height: blockNumber + 1,
      index: multisigExtrinsicIndex,
    },
    transferCall.method.toHex(),
    maxWeight,
  )

  await sendTransaction(executeTx.signAsync(alice))

  await client.dev.newBlock()

  // Check that the transfer was executed
  daveAccount = await client.api.query.system.account(dave.address)
  expect(daveAccount.data.free.toNumber(), 'Dave should have received funds').toBe(transferAmount)
}

/**
 * Test with 2-of-3 multisig:
 *
 * 1. Alice calls `approveAsMulti` for a 2-of-3 multisig with Bob and Charlie, providing the call hash beforehand
 * 2. Bob calls `asMulti` to execute the call
 * 3. Verify events and that the call executes
 */
async function approveAsMultiFirstTest<
  TCustom extends Record<string, unknown> | undefined,
  TInitStorages extends Record<string, Record<string, any>> | undefined,
>(chain: Chain<TCustom, TInitStorages>, addressEncoding: number) {
  const [client] = await setupNetworks(chain)

  const alice = defaultAccountsSr25519.alice
  const bob = defaultAccountsSr25519.bob
  const charlie = defaultAccountsSr25519.charlie
  const dave = defaultAccountsSr25519.dave

  // Fund test accounts
  await client.dev.setStorage({
    System: {
      account: [[[bob.address], { providers: 1, data: { free: 1000e10 } }]],
    },
  })

  // Create a simple call to transfer funds to Dave
  const transferAmount = 10e10
  const transferCall = client.api.tx.balances.transferKeepAlive(dave.address, transferAmount)

  // Alice creates a multisig with Bob and Charlie (threshold: 2)
  const threshold = 2
  const otherSignatories = [bob.address, charlie.address].sort()
  const maxWeight = { refTime: 1000000000, proofSize: 1000000 }

  // Alice calls approveAsMulti first with the call hash
  const approveTx = client.api.tx.multisig.approveAsMulti(
    threshold,
    otherSignatories,
    null, // No timepoint for first approval
    transferCall.method.hash,
    maxWeight,
  )

  const approveEvents = await sendTransaction(approveTx.signAsync(alice))

  await client.dev.newBlock()

  await checkEvents(approveEvents, 'multisig')
    .redact({
      redactKeys: /height/,
    })
    .toMatchSnapshot('events when Alice starts multisig with `approveAsMulti`')

  // Get the multisig creation event to extract multisig account address and call hash
  let events = await client.api.query.system.events()

  const [multisigEvent] = events.filter((record) => {
    const { event } = record
    return event.section === 'multisig'
  })

  assert(client.api.events.multisig.NewMultisig.is(multisigEvent.event))
  const multisigExtrinsicIndex = multisigEvent.phase.asApplyExtrinsic.toNumber()
  const multisigApprovalEventData = multisigEvent.event.data
  const multisigAddress = multisigApprovalEventData.multisig
  const multisigCallHash = multisigApprovalEventData.callHash

  // Fund the multisig account to execute the call
  const multisigFunds = transferAmount * 10
  await client.dev.setStorage({
    System: {
      account: [[[multisigAddress], { providers: 1, data: { free: multisigFunds } }]],
    },
  })

  const blockNumber = (await client.api.rpc.chain.getHeader()).number.toNumber()

  // Bob calls asMulti to execute the call
  const executeTx = client.api.tx.multisig.asMulti(
    threshold,
    [alice.address, charlie.address].sort(),
    {
      height: blockNumber,
      index: multisigExtrinsicIndex,
    },
    transferCall.method.toHex(),
    maxWeight,
  )

  const executeEvents = await sendTransaction(executeTx.signAsync(bob))

  await client.dev.newBlock()

  await checkEvents(executeEvents, 'multisig')
    .redact({
      redactKeys: /height/,
    })
    .toMatchSnapshot('events when Bob executes with `asMulti`')

  // Check that the transfer was executed
  const daveAccount = await client.api.query.system.account(dave.address)
  expect(daveAccount.data.free.toNumber(), 'Dave should have received funds').toBe(transferAmount)

  // Check the emitted event
  events = await client.api.query.system.events()
  const [multisigExecutedEvent] = events.filter((record) => {
    const { event } = record
    return event.section === 'multisig' && event.method === 'MultisigExecuted'
  })

  // Dissect multisig execution event
  assert(client.api.events.multisig.MultisigExecuted.is(multisigExecutedEvent.event))
  const multisigExecutedEventData = multisigExecutedEvent.event.data
  expect(multisigExecutedEventData.approving.toString()).toBe(encodeAddress(bob.address, addressEncoding))
  expect(multisigExecutedEventData.timepoint.height.toNumber()).toBe(blockNumber)
  expect(multisigExecutedEventData.multisig.toString()).toBe(multisigAddress.toString())
  expect(multisigExecutedEventData.callHash.toString()).toBe(multisigCallHash.toString())
}

/// -------------
/// Failure tests
/// -------------

/**
 * Test that multisig cancellation with threshold < 2 fails.
 *
 * 1. Alice attempts to cancel a multisig with threshold = 1
 * 2. Verify that the transaction fails with the appropriate error
 */
async function minimumThresholdCancelTest<
  TCustom extends Record<string, unknown> | undefined,
  TInitStorages extends Record<string, Record<string, any>> | undefined,
>(chain: Chain<TCustom, TInitStorages>) {
  const [client] = await setupNetworks(chain)

  const alice = defaultAccountsSr25519.alice
  const bob = defaultAccountsSr25519.bob
  const dave = defaultAccountsSr25519.dave

  // Fund test accounts
  await client.dev.setStorage({
    System: {
      account: [[[bob.address], { providers: 1, data: { free: 1000e10 } }]],
    },
  })

  // Create a simple call to transfer funds to Dave
  const transferAmount = 100e10
  const transferCall = client.api.tx.balances.transferKeepAlive(dave.address, transferAmount)

  // Alice attempts to cancel a multisig with threshold = 1 (invalid)
  const threshold = 1 // Invalid threshold - should be >= 2
  const otherSignatories = [bob.address]
  const callHash = transferCall.method.hash

  const cancelTx = client.api.tx.multisig.cancelAsMulti(
    threshold,
    otherSignatories,
    {
      height: 1,
      index: 0,
    },
    callHash,
  )

  const failedTxEvents = await sendTransaction(cancelTx.signAsync(alice))

  await client.dev.newBlock()

  await checkEvents(failedTxEvents, { section: 'system', method: 'ExtrinsicFailed' })
    .redact({
      number: 1,
    })
    .toMatchSnapshot('events when multisig cancellation with threshold < 2 fails')

  // Check for ExtrinsicFailed event
  const events = await client.api.query.system.events()

  const [ev] = events.filter((record) => {
    const { event } = record
    return event.section === 'system' && event.method === 'ExtrinsicFailed'
  })

  assert(client.api.events.system.ExtrinsicFailed.is(ev.event))
  const dispatchError = ev.event.data.dispatchError

  assert(dispatchError.isModule)
  assert(client.api.errors.multisig.MinimumThreshold.is(dispatchError.asModule))
}

/**
 * Test that as_multi with threshold < 2 fails.
 *
 * 1. Alice attempts to create a multisig with threshold = 1 using as_multi
 * 2. Verify that the transaction fails with the appropriate error
 */
async function minimumThresholdAsMultiTest<
  TCustom extends Record<string, unknown> | undefined,
  TInitStorages extends Record<string, Record<string, any>> | undefined,
>(chain: Chain<TCustom, TInitStorages>) {
  const [client] = await setupNetworks(chain)

  const alice = defaultAccountsSr25519.alice
  const bob = defaultAccountsSr25519.bob
  const dave = defaultAccountsSr25519.dave

  // Fund test accounts
  await client.dev.setStorage({
    System: {
      account: [[[bob.address], { providers: 1, data: { free: 1000e10 } }]],
    },
  })

  // Create a simple call to transfer funds to Dave
  const transferAmount = 100e10
  const transferCall = client.api.tx.balances.transferKeepAlive(dave.address, transferAmount)

  // Alice attempts to create a multisig with threshold = 1 (invalid)
  const threshold = 1 // Invalid threshold - should be >= 2
  const otherSignatories = [bob.address]
  const maxWeight = { refTime: 1000000000, proofSize: 1000000 }

  const asMultiTx = client.api.tx.multisig.asMulti(
    threshold,
    otherSignatories,
    null, // No timepoint for first approval
    transferCall.method.toHex(),
    maxWeight,
  )

  const failedTxEvents = await sendTransaction(asMultiTx.signAsync(alice))

  await client.dev.newBlock()

  await checkEvents(failedTxEvents, { section: 'system', method: 'ExtrinsicFailed' }).toMatchSnapshot(
    'events when creating multisig with threshold < 2 fails',
  )

  // Check for ExtrinsicFailed event
  const events = await client.api.query.system.events()

  const [ev] = events.filter((record) => {
    const { event } = record
    return event.section === 'system' && event.method === 'ExtrinsicFailed'
  })

  assert(client.api.events.system.ExtrinsicFailed.is(ev.event))
  const dispatchError = ev.event.data.dispatchError

  assert(dispatchError.isModule)
  assert(client.api.errors.multisig.MinimumThreshold.is(dispatchError.asModule))
}

/**
 * Test that in a 2-of-2 multisig, the second signatory calling `approveAsMulti` twice results in an error.
 *
 * 1. Alice creates a 2-of-2 multisig with Bob using `asMulti`
 * 2. Bob calls `approveAsMulti` to approve the operation (first time)
 * 3. Bob calls `approveAsMulti` again (second time) - this should fail
 */
async function approveAsMultiAlreadyApprovedTest<
  TCustom extends Record<string, unknown> | undefined,
  TInitStorages extends Record<string, Record<string, any>> | undefined,
>(chain: Chain<TCustom, TInitStorages>) {
  const [client] = await setupNetworks(chain)

  const alice = defaultAccountsSr25519.alice
  const bob = defaultAccountsSr25519.bob
  const dave = defaultAccountsSr25519.dave

  // Fund test accounts
  await client.dev.setStorage({
    System: {
      account: [[[bob.address], { providers: 1, data: { free: 1000e10 } }]],
    },
  })

  // Create a simple call to transfer funds to Dave
  const transferAmount = 10e10
  const transferCall = client.api.tx.balances.transferKeepAlive(dave.address, transferAmount)

  // Alice creates a multisig with Bob (threshold: 2)
  const threshold = 2
  const otherSignatories = [bob.address]
  const maxWeight = { refTime: 1000000000, proofSize: 1000000 }

  const asMultiTx = client.api.tx.multisig.asMulti(
    threshold,
    otherSignatories,
    null, // No timepoint for first approval
    transferCall.method.toHex(),
    maxWeight,
  )

  await sendTransaction(asMultiTx.signAsync(alice))
  const blockNumber = (await client.api.rpc.chain.getHeader()).number.toNumber()

  await client.dev.newBlock()

  // Get the multisig creation event to extract multisig account address and call hash
  let events = await client.api.query.system.events()

  const [multisigEvent] = events.filter((record) => {
    const { event } = record
    return event.section === 'multisig'
  })

  assert(client.api.events.multisig.NewMultisig.is(multisigEvent.event))
  const multisigExtrinsicIndex = multisigEvent.phase.asApplyExtrinsic.toNumber()

  const newMultisigEventData = multisigEvent.event.data
  const multisigCallHash = newMultisigEventData.callHash

  // Bob calls approveAsMulti to approve the operation
  const approveTx = client.api.tx.multisig.approveAsMulti(
    threshold,
    [alice.address],
    {
      height: blockNumber + 1,
      index: multisigExtrinsicIndex,
    },
    multisigCallHash,
    maxWeight,
  )

  await sendTransaction(approveTx.signAsync(bob))

  await client.dev.newBlock()

  // Bob calls approveAsMulti again (second time) - this should fail with` AlreadyApproved`
  const approveTx2 = client.api.tx.multisig.approveAsMulti(
    threshold,
    [alice.address],
    {
      height: blockNumber + 1,
      index: multisigExtrinsicIndex,
    },
    multisigCallHash,
    maxWeight,
  )

  const failedTxEvents = await sendTransaction(approveTx2.signAsync(bob))

  await client.dev.newBlock()

  await checkEvents(failedTxEvents, { section: 'system', method: 'ExtrinsicFailed' }).toMatchSnapshot(
    'events when repeated approval with approveAsMulti fails',
  )

  // Check for ExtrinsicFailed event
  events = await client.api.query.system.events()

  const [ev] = events.filter((record) => {
    const { event } = record
    return event.section === 'system' && event.method === 'ExtrinsicFailed'
  })

  assert(client.api.events.system.ExtrinsicFailed.is(ev.event))
  const dispatchError = ev.event.data.dispatchError

  assert(dispatchError.isModule)
  assert(client.api.errors.multisig.AlreadyApproved.is(dispatchError.asModule))
}

/**
 * Test multisig creation with too few signatories (0) fails with `TooFewSignatories`.
 *
 * 1. Alice attempts to create a multisig with 0 other signatories
 * 2. Verify that the transaction fails with `TooFewSignatories` error
 */
async function tooFewSignatoriesTest<
  TCustom extends Record<string, unknown> | undefined,
  TInitStorages extends Record<string, Record<string, any>> | undefined,
>(chain: Chain<TCustom, TInitStorages>) {
  const [client] = await setupNetworks(chain)

  const alice = defaultAccountsSr25519.alice
  const dave = defaultAccountsSr25519.dave

  // Create a simple call to transfer funds to Dave
  const transferAmount = 100e10
  const transferCall = client.api.tx.balances.transferKeepAlive(dave.address, transferAmount)

  // Alice attempts to create a multisig with 0 other signatories (threshold: 1)
  const threshold = 2
  const otherSignatories: string[] = [] // Empty array - too few signatories
  const maxWeight = { refTime: 1000000000, proofSize: 1000000 }

  const asMultiTx = client.api.tx.multisig.asMulti(
    threshold,
    otherSignatories,
    null, // No timepoint for first approval
    transferCall.method.toHex(),
    maxWeight,
  )

  // Send the transaction - it will succeed but the extrinsic will fail
  await sendTransaction(asMultiTx.signAsync(alice))

  await client.dev.newBlock()

  // Check the event for the failed multisig creation
  const events = await client.api.query.system.events()

  const [ev] = events.filter((record) => {
    const { event } = record
    return event.section === 'system' && event.method === 'ExtrinsicFailed'
  })

  assert(client.api.events.system.ExtrinsicFailed.is(ev.event))
  const dispatchError = ev.event.data.dispatchError

  assert(dispatchError.isModule)
  assert(client.api.errors.multisig.TooFewSignatories.is(dispatchError.asModule))
}

/**
 * Test multisig creation with too many signatories fails with `TooManySignatories`.
 *
 * 1. Alice attempts to create a multisig with more signatories than allowed by `consts.multisig.maxSignatories`
 * 2. Verify that the transaction fails with `TooManySignatories` error
 */
async function tooManySignatoriesTest<
  TCustom extends Record<string, unknown> | undefined,
  TInitStorages extends Record<string, Record<string, any>> | undefined,
>(chain: Chain<TCustom, TInitStorages>) {
  const [client] = await setupNetworks(chain)

  const alice = defaultAccountsSr25519.alice
  const dave = defaultAccountsSr25519.dave

  // Get the maximum allowed signatories from chain constants
  const maxSignatories = client.api.consts.multisig.maxSignatories.toNumber()

  // Create a simple call to transfer funds to Dave
  const transferAmount = 100e10
  const transferCall = client.api.tx.balances.transferKeepAlive(dave.address, transferAmount)

  // Create an array with too many signatories (maxSignatories + 1)
  // Use the keyring to generate valid addresses
  const { Keyring } = await import('@polkadot/keyring')
  const keyring = new Keyring({ type: 'sr25519' })

  const tooManySignatories = Array.from({ length: maxSignatories + 1 }, (_, i) => {
    const pair = keyring.addFromUri(`//test${i}`)
    return pair.address
  })

  // Alice attempts to create a multisig with too many signatories
  const threshold = 2
  const maxWeight = { refTime: 1000000000, proofSize: 1000000 }

  const asMultiTx = client.api.tx.multisig.asMulti(
    threshold,
    tooManySignatories,
    null, // No timepoint for first approval
    transferCall.method.toHex(),
    maxWeight,
  )

  const failedTxEvents = await sendTransaction(asMultiTx.signAsync(alice))

  await client.dev.newBlock()

  await checkEvents(failedTxEvents, { section: 'system', method: 'ExtrinsicFailed' }).toMatchSnapshot(
    'events when creating multisig with too many signatories fails',
  )

  // Check for ExtrinsicFailed event
  const events = await client.api.query.system.events()

  const [ev] = events.filter((record) => {
    const { event } = record
    return event.section === 'system' && event.method === 'ExtrinsicFailed'
  })

  assert(client.api.events.system.ExtrinsicFailed.is(ev.event))
  const dispatchError = ev.event.data.dispatchError

  assert(dispatchError.isModule)
  assert(client.api.errors.multisig.TooManySignatories.is(dispatchError.asModule))
}

/**
 * Test multisig execution with remaining signatories out of order fails.
 *
 * 1. Alice creates a 2-of-3 multisig with Bob and Charlie (in correct order)
 * 2. Bob attempts to execute the oepration but passes the remaining signatories out of order
 * 3. Verify that the execution fails with an appropriate error
 */
async function signatoriesOutOfOrderInExecutionTest<
  TCustom extends Record<string, unknown> | undefined,
  TInitStorages extends Record<string, Record<string, any>> | undefined,
>(chain: Chain<TCustom, TInitStorages>) {
  const [client] = await setupNetworks(chain)

  const alice = defaultAccountsSr25519.alice
  const bob = defaultAccountsSr25519.bob
  const charlie = defaultAccountsSr25519.charlie
  const dave = defaultAccountsSr25519.dave

  // Fund test accounts
  await client.dev.setStorage({
    System: {
      account: [[[bob.address], { providers: 1, data: { free: 1000e10 } }]],
    },
  })

  // Create a simple call to transfer funds to Dave
  const transferAmount = 100e10
  const transferCall = client.api.tx.balances.transferKeepAlive(dave.address, transferAmount)

  // Alice creates a multisig with Bob and Charlie (threshold: 2) in correct order
  const threshold = 2
  const otherSignatories = [bob.address, charlie.address].sort() // Correct order
  const maxWeight = { refTime: 1000000000, proofSize: 1000000 }

  const asMultiTx = client.api.tx.multisig.asMulti(
    threshold,
    otherSignatories,
    null, // No timepoint for first approval
    transferCall.method.toHex(),
    maxWeight,
  )

  const multisigEvents = await sendTransaction(asMultiTx.signAsync(alice))
  const blockNumber = (await client.api.rpc.chain.getHeader()).number.toNumber()

  await client.dev.newBlock()

  // Check that the multisig was created successfully
  await checkEvents(multisigEvents, 'multisig').toMatchSnapshot('events when Alice creates multisig for ordering test')

  // Get the multisig creation event to extract multisig account address and call hash
  let events = await client.api.query.system.events()

  const [multisigEvent] = events.filter((record) => {
    const { event } = record
    return event.section === 'multisig'
  })

  assert(client.api.events.multisig.NewMultisig.is(multisigEvent.event))
  const multisigExtrinsicIndex = multisigEvent.phase.asApplyExtrinsic.toNumber()

  // Bob attempts to execute but passes remaining signatories out of order
  const finalApprovalTx = client.api.tx.multisig.asMulti(
    threshold,
    [charlie.address, alice.address]
      .sort()
      .reverse(), // Out of alphabetical order
    {
      height: blockNumber + 1,
      index: multisigExtrinsicIndex,
    },
    transferCall.method.toHex(),
    maxWeight,
  )

  const failedTxEvents = await sendTransaction(finalApprovalTx.signAsync(bob))

  await client.dev.newBlock()

  await checkEvents(failedTxEvents, { section: 'system', method: 'ExtrinsicFailed' }).toMatchSnapshot(
    'events when multisig approval with signatories out of order fails',
  )

  // Check events for the failed multisig approval
  events = await client.api.query.system.events()

  const [ev] = events.filter((record) => {
    const { event } = record
    return event.section === 'system' && event.method === 'ExtrinsicFailed'
  })

  assert(client.api.events.system.ExtrinsicFailed.is(ev.event))
  const dispatchError = ev.event.data.dispatchError

  assert(dispatchError.isModule)
  expect(client.api.errors.multisig.SignatoriesOutOfOrder.is(dispatchError.asModule))
}

/**
 * Test multisig cancellation with remaining signatories out of order fails.
 *
 * 1. Alice creates a 2-of-3 multisig with Bob and Charlie (in correct order)
 * 2. Alice attempts to cancel but passes the remaining signatories out of order
 * 3. Verify that the cancellation fails with an appropriate error
 */
async function cancelWithSignatoriesOutOfOrderTest<
  TCustom extends Record<string, unknown> | undefined,
  TInitStorages extends Record<string, Record<string, any>> | undefined,
>(chain: Chain<TCustom, TInitStorages>) {
  const [client] = await setupNetworks(chain)

  const alice = defaultAccountsSr25519.alice
  const bob = defaultAccountsSr25519.bob
  const charlie = defaultAccountsSr25519.charlie
  const dave = defaultAccountsSr25519.dave

  // Fund test accounts
  await client.dev.setStorage({
    System: {
      account: [[[bob.address], { providers: 1, data: { free: 1000e10 } }]],
    },
  })

  // Create a simple call to transfer funds to Dave
  const transferAmount = 100e10
  const transferCall = client.api.tx.balances.transferKeepAlive(dave.address, transferAmount)

  // Alice creates a multisig with Bob and Charlie (threshold: 2)
  const threshold = 2
  const otherSignatories = [bob.address, charlie.address].sort()
  const maxWeight = { refTime: 1000000000, proofSize: 1000000 }

  const asMultiTx = client.api.tx.multisig.asMulti(
    threshold,
    otherSignatories,
    null, // No timepoint for first approval
    transferCall.method.toHex(),
    maxWeight,
  )

  const multisigEvents = await sendTransaction(asMultiTx.signAsync(alice))
  const blockNumber = (await client.api.rpc.chain.getHeader()).number.toNumber()

  await client.dev.newBlock()

  // Check that the multisig was created successfully
  await checkEvents(multisigEvents, 'multisig').toMatchSnapshot(
    'events when Alice creates multisig for cancel ordering test',
  )

  // Get the multisig creation event to extract multisig account address and call hash
  let events = await client.api.query.system.events()

  const [multisigEvent] = events.filter((record) => {
    const { event } = record
    return event.section === 'multisig'
  })

  assert(client.api.events.multisig.NewMultisig.is(multisigEvent.event))
  const multisigExtrinsicIndex = multisigEvent.phase.asApplyExtrinsic.toNumber()
  const multisigCallHash = multisigEvent.event.data.callHash

  // Alice attempts to cancel but passes remaining signatories out of order
  const cancelTx = client.api.tx.multisig.cancelAsMulti(
    threshold,
    [charlie.address, bob.address], // Out of order - should be [bob.address, charlie.address]
    {
      height: blockNumber + 1,
      index: multisigExtrinsicIndex,
    },
    multisigCallHash,
  )

  const failedTxEvents = await sendTransaction(cancelTx.signAsync(alice))

  await client.dev.newBlock()

  await checkEvents(failedTxEvents, { section: 'system', method: 'ExtrinsicFailed' })
    .redact({
      number: 1,
    })
    .toMatchSnapshot('events when multisig cancellation with signatories out of order fails')

  // Check for ExtrinsicFailed event
  events = await client.api.query.system.events()

  const [ev] = events.filter((record) => {
    const { event } = record
    return event.section === 'system' && event.method === 'ExtrinsicFailed'
  })

  assert(client.api.events.system.ExtrinsicFailed.is(ev.event))
  const dispatchError = ev.event.data.dispatchError

  assert(dispatchError.isModule)
  expect(client.api.errors.multisig.SignatoriesOutOfOrder.is(dispatchError.asModule))
}

/**
 * Test that in a 2-of-3 multisig, passing signatories out of order during approval results in `SignatoriesOutOfOrder`.
 *
 * 1. Alice creates a 2-of-3 multisig with Bob and Charlie using `asMulti`
 * 2. Bob calls `approveAsMulti` but passes the remaining signatories out of order - this should fail with `SignatoriesOutOfOrder`
 */
async function signatoriesOutOfOrderInApprovalTest<
  TCustom extends Record<string, unknown> | undefined,
  TInitStorages extends Record<string, Record<string, any>> | undefined,
>(chain: Chain<TCustom, TInitStorages>) {
  const [client] = await setupNetworks(chain)

  const alice = defaultAccountsSr25519.alice
  const bob = defaultAccountsSr25519.bob
  const charlie = defaultAccountsSr25519.charlie
  const dave = defaultAccountsSr25519.dave

  // Fund test accounts
  await client.dev.setStorage({
    System: {
      account: [[[bob.address], { providers: 1, data: { free: 1000e10 } }]],
    },
  })

  // Create a simple call to transfer funds to Dave
  const transferAmount = 10e10
  const transferCall = client.api.tx.balances.transferKeepAlive(dave.address, transferAmount)

  // Alice creates a multisig with Bob and Charlie (threshold: 2)
  const threshold = 2
  const otherSignatories = [bob.address, charlie.address].sort()
  const maxWeight = { refTime: 1000000000, proofSize: 1000000 }

  const asMultiTx = client.api.tx.multisig.asMulti(
    threshold,
    otherSignatories,
    null, // No timepoint for first approval
    transferCall.method.toHex(),
    maxWeight,
  )

  await sendTransaction(asMultiTx.signAsync(alice))
  const blockNumber = (await client.api.rpc.chain.getHeader()).number.toNumber()

  await client.dev.newBlock()

  // Get the multisig creation event to extract multisig account address and call hash
  let events = await client.api.query.system.events()

  const [multisigEvent] = events.filter((record) => {
    const { event } = record
    return event.section === 'multisig'
  })

  assert(client.api.events.multisig.NewMultisig.is(multisigEvent.event))
  const multisigExtrinsicIndex = multisigEvent.phase.asApplyExtrinsic.toNumber()

  const newMultisigEventData = multisigEvent.event.data
  const multisigCallHash = newMultisigEventData.callHash

  // Bob calls `approveAsMulti` but passes the remaining signatories out of order.
  const approveTx = client.api.tx.multisig.approveAsMulti(
    threshold,
    [alice.address, charlie.address].sort().reverse(),
    {
      height: blockNumber + 1,
      index: multisigExtrinsicIndex,
    },
    multisigCallHash,
    maxWeight,
  )

  const failedTxEvents = await sendTransaction(approveTx.signAsync(bob))

  await client.dev.newBlock()

  await checkEvents(failedTxEvents, { section: 'system', method: 'ExtrinsicFailed' }).toMatchSnapshot(
    'events when approval with signatories out of order fails',
  )

  // Check for ExtrinsicFailed event
  events = await client.api.query.system.events()

  const [ev] = events.filter((record) => {
    const { event } = record
    return event.section === 'system' && event.method === 'ExtrinsicFailed'
  })

  assert(client.api.events.system.ExtrinsicFailed.is(ev.event))
  const dispatchError = ev.event.data.dispatchError

  assert(dispatchError.isModule)
  assert(client.api.errors.multisig.SignatoriesOutOfOrder.is(dispatchError.asModule))
}

/**
 * Test that in a 2-of-2 multisig creation, including the sender in the signatories list will cause an error.
 *
 * 1. Alice calls `asMulti` to create a 2-of-2 multisig with Bob, but includes herself in the signatories list
 * 2. Verify that the multisig creation fails with `SenderInSignatories` error
 */
async function senderInSignatoriesInExecutionTest<
  TCustom extends Record<string, unknown> | undefined,
  TInitStorages extends Record<string, Record<string, any>> | undefined,
>(chain: Chain<TCustom, TInitStorages>) {
  const [client] = await setupNetworks(chain)

  const alice = defaultAccountsSr25519.alice
  const bob = defaultAccountsSr25519.bob
  const dave = defaultAccountsSr25519.dave

  // Fund test accounts
  await client.dev.setStorage({
    System: {
      account: [[[bob.address], { providers: 1, data: { free: 1000e10 } }]],
    },
  })

  // Create a simple call to transfer funds to Dave
  const transferAmount = 10e10
  const transferCall = client.api.tx.balances.transferKeepAlive(dave.address, transferAmount)

  // Alice attempts to create a multisig with Bob (threshold: 2), but includes herself in the signatories
  const threshold = 2
  const otherSignatories = [alice.address, bob.address].sort() // Alice includes herself!
  const maxWeight = { refTime: 1000000000, proofSize: 1000000 }

  const asMultiTx = client.api.tx.multisig.asMulti(
    threshold,
    otherSignatories,
    null, // No timepoint for first approval
    transferCall.method.toHex(),
    maxWeight,
  )

  const failedTxEvents = await sendTransaction(asMultiTx.signAsync(alice))

  await client.dev.newBlock()

  await checkEvents(failedTxEvents, { section: 'system', method: 'ExtrinsicFailed' }).toMatchSnapshot(
    'events when creation with sender in signatories fails',
  )

  const events = await client.api.query.system.events()

  const [ev] = events.filter((record) => {
    const { event } = record
    return event.section === 'system' && event.method === 'ExtrinsicFailed'
  })

  assert(client.api.events.system.ExtrinsicFailed.is(ev.event))
  const dispatchError = ev.event.data.dispatchError

  assert(dispatchError.isModule)
  assert(client.api.errors.multisig.SenderInSignatories.is(dispatchError.asModule))
}

/**
 * Test that in a 2-of-2 multisig cancellation, including the sender in the signatories list will cause an error.
 *
 * 1. Alice creates a 2-of-2 multisig with Bob using `asMulti`
 * 2. Alice calls `cancelAsMulti` to cancel the operation, but includes herself in the signatories list
 * 3. Verify that the multisig cancellation fails with `SenderInSignatories` error
 */
async function senderInSignatoriesInCancellationTest<
  TCustom extends Record<string, unknown> | undefined,
  TInitStorages extends Record<string, Record<string, any>> | undefined,
>(chain: Chain<TCustom, TInitStorages>) {
  const [client] = await setupNetworks(chain)

  const alice = defaultAccountsSr25519.alice
  const bob = defaultAccountsSr25519.bob
  const dave = defaultAccountsSr25519.dave

  // Fund test accounts
  await client.dev.setStorage({
    System: {
      account: [[[bob.address], { providers: 1, data: { free: 1000e10 } }]],
    },
  })

  // Create a simple call to transfer funds to Dave
  const transferAmount = 10e10
  const transferCall = client.api.tx.balances.transferKeepAlive(dave.address, transferAmount)

  // Alice creates a multisig with Bob (threshold: 2)
  const threshold = 2
  const otherSignatories = [bob.address]
  const maxWeight = { refTime: 1000000000, proofSize: 1000000 }

  const asMultiTx = client.api.tx.multisig.asMulti(
    threshold,
    otherSignatories,
    null, // No timepoint for first approval
    transferCall.method.toHex(),
    maxWeight,
  )

  await sendTransaction(asMultiTx.signAsync(alice))
  const blockNumber = (await client.api.rpc.chain.getHeader()).number.toNumber()

  await client.dev.newBlock()

  // Get the multisig creation event to extract multisig account address and call hash
  let events = await client.api.query.system.events()

  const [multisigEvent] = events.filter((record) => {
    const { event } = record
    return event.section === 'multisig'
  })

  assert(client.api.events.multisig.NewMultisig.is(multisigEvent.event))
  const multisigExtrinsicIndex = multisigEvent.phase.asApplyExtrinsic.toNumber()
  const multisigCallHash = multisigEvent.event.data.callHash

  // Alice calls cancelAsMulti to cancel the operation, but includes herself in the signatories.
  const cancelTx = client.api.tx.multisig.cancelAsMulti(
    threshold,
    [alice.address, bob.address].sort(), // Alice includes herself!
    {
      height: blockNumber + 1,
      index: multisigExtrinsicIndex,
    },
    multisigCallHash,
  )

  const failedTxEvents = await sendTransaction(cancelTx.signAsync(alice))

  await client.dev.newBlock()

  await checkEvents(failedTxEvents, { section: 'system', method: 'ExtrinsicFailed' })
    .redact({
      number: 1,
    })
    .toMatchSnapshot('events for cancellation with sender in signatories fails')

  events = await client.api.query.system.events()

  const [ev] = events.filter((record) => {
    const { event } = record
    return event.section === 'system' && event.method === 'ExtrinsicFailed'
  })

  assert(client.api.events.system.ExtrinsicFailed.is(ev.event))
  const dispatchError = ev.event.data.dispatchError

  assert(dispatchError.isModule)
  assert(client.api.errors.multisig.SenderInSignatories.is(dispatchError.asModule))
}

/**
 * Test that in a 2-of-2 multisig, a signatory including themselves in the signatory list will cause an error.
 *
 * 1. Alice creates a 2-of-2 multisig with Bob using `asMulti`
 * 2. Bob calls `approveAsMulti` to approve the operation, but includes himself in the signatory list
 * 3. Verify that the multisig operation has not executed
 */
async function senderInSignatoriesInApprovalTest<
  TCustom extends Record<string, unknown> | undefined,
  TInitStorages extends Record<string, Record<string, any>> | undefined,
>(chain: Chain<TCustom, TInitStorages>) {
  const [client] = await setupNetworks(chain)

  const alice = defaultAccountsSr25519.alice
  const bob = defaultAccountsSr25519.bob
  const dave = defaultAccountsSr25519.dave

  // Fund test accounts
  await client.dev.setStorage({
    System: {
      account: [[[bob.address], { providers: 1, data: { free: 1000e10 } }]],
    },
  })

  // Create a simple call to transfer funds to Dave
  const transferAmount = 10e10
  const transferCall = client.api.tx.balances.transferKeepAlive(dave.address, transferAmount)

  // Alice creates a multisig with Bob (threshold: 2)
  const threshold = 2
  const otherSignatories = [bob.address]
  const maxWeight = { refTime: 1000000000, proofSize: 1000000 }

  const asMultiTx = client.api.tx.multisig.asMulti(
    threshold,
    otherSignatories,
    null, // No timepoint for first approval
    transferCall.method.toHex(),
    maxWeight,
  )

  await sendTransaction(asMultiTx.signAsync(alice))
  const blockNumber = (await client.api.rpc.chain.getHeader()).number.toNumber()

  await client.dev.newBlock()

  // Get the multisig creation event to extract multisig account address and call hash
  let events = await client.api.query.system.events()

  const [multisigEvent] = events.filter((record) => {
    const { event } = record
    return event.section === 'multisig'
  })

  assert(client.api.events.multisig.NewMultisig.is(multisigEvent.event))
  const multisigExtrinsicIndex = multisigEvent.phase.asApplyExtrinsic.toNumber()

  const newMultisigEventData = multisigEvent.event.data
  const multisigCallHash = newMultisigEventData.callHash

  // Bob calls approveAsMulti to approve the operation, including himself in the signatories.
  const approveTx = client.api.tx.multisig.approveAsMulti(
    threshold,
    [alice.address, bob.address].sort(),
    {
      height: blockNumber + 1,
      index: multisigExtrinsicIndex,
    },
    multisigCallHash,
    maxWeight,
  )

  const failedTxEvents = await sendTransaction(approveTx.signAsync(bob))

  await client.dev.newBlock()

  await checkEvents(failedTxEvents, { section: 'system', method: 'ExtrinsicFailed' }).toMatchSnapshot(
    'events when approval with sender in signatories fails',
  )

  events = await client.api.query.system.events()

  const [ev] = events.filter((record) => {
    const { event } = record
    return event.section === 'system' && event.method === 'ExtrinsicFailed'
  })

  assert(client.api.events.system.ExtrinsicFailed.is(ev.event))
  const dispatchError = ev.event.data.dispatchError

  assert(dispatchError.isModule)
  assert(client.api.errors.multisig.SenderInSignatories.is(dispatchError.asModule))
}

/**
 * Test that attempting to cancel a non-existent multisig operation fails.
 *
 * 1. Alice creates a 2-of-2 multisig with Bob
 * 2. Alice attempts to cancel it with wrong signatories (Charlie instead of Bob)
 * 3. Alice attempts to cancel it with a bogus call hash
 * 4. Verify that both attempts fail with the appropriate error
 */
async function notFoundCancelTest<
  TCustom extends Record<string, unknown> | undefined,
  TInitStorages extends Record<string, Record<string, any>> | undefined,
>(chain: Chain<TCustom, TInitStorages>) {
  const [client] = await setupNetworks(chain)

  const alice = defaultAccountsSr25519.alice
  const bob = defaultAccountsSr25519.bob
  const charlie = defaultAccountsSr25519.charlie
  const dave = defaultAccountsSr25519.dave

  // Fund test accounts
  await client.dev.setStorage({
    System: {
      account: [[[bob.address], { providers: 1, data: { free: 1000e10 } }]],
    },
  })

  // Create a simple call to transfer funds to Dave
  const transferAmount = 100e10
  const transferCall = client.api.tx.balances.transferKeepAlive(dave.address, transferAmount)

  // Alice creates a 2-of-2 multisig with Bob
  const threshold = 2
  const otherSignatories = [bob.address]
  const maxWeight = { refTime: 1000000000, proofSize: 1000000 }

  const asMultiTx = client.api.tx.multisig.asMulti(
    threshold,
    otherSignatories,
    null, // No timepoint for first approval
    transferCall.method.toHex(),
    maxWeight,
  )

  await sendTransaction(asMultiTx.signAsync(alice))
  const blockNumber = (await client.api.rpc.chain.getHeader()).number.toNumber()

  await client.dev.newBlock()

  // Get the multisig creation event to extract multisig account address and call hash
  let events = await client.api.query.system.events()

  const [multisigEvent] = events.filter((record) => {
    const { event } = record
    return event.section === 'multisig'
  })

  assert(client.api.events.multisig.NewMultisig.is(multisigEvent.event))
  const multisigExtrinsicIndex = multisigEvent.phase.asApplyExtrinsic.toNumber()
  const multisigCallHash = multisigEvent.event.data.callHash

  // First attempt: Alice tries to cancel with wrong signatories (Charlie instead of Bob)

  const cancelTx1 = client.api.tx.multisig.cancelAsMulti(
    threshold,
    [charlie.address], // Wrong signatory - should be [bob.address]
    {
      height: blockNumber + 1,
      index: multisigExtrinsicIndex,
    },
    multisigCallHash,
  )

  const failedTxEvents1 = await sendTransaction(cancelTx1.signAsync(alice))

  await client.dev.newBlock()

  await checkEvents(failedTxEvents1, { section: 'system', method: 'ExtrinsicFailed' })
    .redact({
      number: 1,
    })
    .toMatchSnapshot('events when cancelling multisig with wrong signatories fails')

  // Check for ExtrinsicFailed event
  events = await client.api.query.system.events()

  const [ev1] = events.filter((record) => {
    const { event } = record
    return event.section === 'system' && event.method === 'ExtrinsicFailed'
  })

  assert(client.api.events.system.ExtrinsicFailed.is(ev1.event))
  const dispatchError1 = ev1.event.data.dispatchError

  assert(dispatchError1.isModule)
  assert(client.api.errors.multisig.NotFound.is(dispatchError1.asModule))

  // Second attempt: Alice tries to cancel with a bogus call hash

  const bogusCallHash = new Uint8Array(32).fill(0) // All zeros
  const cancelTx2 = client.api.tx.multisig.cancelAsMulti(
    threshold,
    otherSignatories, // Correct signatories
    {
      height: blockNumber + 1,
      index: multisigExtrinsicIndex,
    },
    bogusCallHash,
  )

  const failedTxEvents2 = await sendTransaction(cancelTx2.signAsync(alice))

  await client.dev.newBlock()

  await checkEvents(failedTxEvents2, { section: 'system', method: 'ExtrinsicFailed' })
    .redact({
      number: 1,
    })
    .toMatchSnapshot('events when cancelling multisig with bogus call hash fails')

  // Check for ExtrinsicFailed event
  events = await client.api.query.system.events()

  const [ev2] = events.filter((record) => {
    const { event } = record
    return event.section === 'system' && event.method === 'ExtrinsicFailed'
  })

  assert(client.api.events.system.ExtrinsicFailed.is(ev2.event))
  const dispatchError2 = ev2.event.data.dispatchError

  assert(dispatchError2.isModule)
  assert(client.api.errors.multisig.NotFound.is(dispatchError2.asModule))
}

/**
 * Test that only the original depositor can cancel a multisig operation.
 *
 * 1. Alice creates a 2-of-2 multisig with Bob
 * 2. Bob attempts to cancel the multisig operation (but he's not the depositor)
 * 3. Verify that the cancellation fails with `NotOwner` error
 */
async function notOwnerCancelTest<
  TCustom extends Record<string, unknown> | undefined,
  TInitStorages extends Record<string, Record<string, any>> | undefined,
>(chain: Chain<TCustom, TInitStorages>) {
  const [client] = await setupNetworks(chain)

  const alice = defaultAccountsSr25519.alice
  const bob = defaultAccountsSr25519.bob
  const dave = defaultAccountsSr25519.dave

  // Fund test accounts
  await client.dev.setStorage({
    System: {
      account: [[[bob.address], { providers: 1, data: { free: 1000e10 } }]],
    },
  })

  // Create a simple call to transfer funds to Dave
  const transferAmount = 100e10
  const transferCall = client.api.tx.balances.transferKeepAlive(dave.address, transferAmount)

  // Alice creates a 2-of-2 multisig with Bob
  const threshold = 2
  const otherSignatories = [bob.address]
  const maxWeight = { refTime: 1000000000, proofSize: 1000000 }

  const asMultiTx = client.api.tx.multisig.asMulti(
    threshold,
    otherSignatories,
    null, // No timepoint for first approval
    transferCall.method.toHex(),
    maxWeight,
  )

  await sendTransaction(asMultiTx.signAsync(alice))
  const blockNumber = (await client.api.rpc.chain.getHeader()).number.toNumber()

  await client.dev.newBlock()

  // Get the multisig creation event to extract multisig account address and call hash
  let events = await client.api.query.system.events()

  const [multisigEvent] = events.filter((record) => {
    const { event } = record
    return event.section === 'multisig'
  })

  assert(client.api.events.multisig.NewMultisig.is(multisigEvent.event))
  const multisigExtrinsicIndex = multisigEvent.phase.asApplyExtrinsic.toNumber()
  const multisigCallHash = multisigEvent.event.data.callHash

  // Bob attempts to cancel the multisig operation (but he's not the depositor)
  const cancelTx = client.api.tx.multisig.cancelAsMulti(
    threshold,
    [alice.address], // Correct signatories for when *Bob* tries to cancel
    {
      height: blockNumber + 1,
      index: multisigExtrinsicIndex,
    },
    multisigCallHash,
  )

  const failedTxEvents = await sendTransaction(cancelTx.signAsync(bob))

  await client.dev.newBlock()

  await checkEvents(failedTxEvents, { section: 'system', method: 'ExtrinsicFailed' })
    .redact({
      number: 1,
    })
    .toMatchSnapshot('events when non-depositor tries to cancel multisig fails')

  // Check for ExtrinsicFailed event
  events = await client.api.query.system.events()

  const [ev] = events.filter((record) => {
    const { event } = record
    return event.section === 'system' && event.method === 'ExtrinsicFailed'
  })

  assert(client.api.events.system.ExtrinsicFailed.is(ev.event))
  const dispatchError = ev.event.data.dispatchError

  assert(dispatchError.isModule)
  assert(client.api.errors.multisig.NotOwner.is(dispatchError.asModule))
}

/**
 * Test that forgetting to pass a timepoint when finalizing a multisig operation will fail.
 *
 * 1. Alice creates a 2-of-2 multisig with Bob using `asMulti` correctly (no timepoint)
 * 2. Bob calls `asMulti` but forgets to pass a timepoint
 * 3. Verify that the call failed
 */
async function noTimepointTest<
  TCustom extends Record<string, unknown> | undefined,
  TInitStorages extends Record<string, Record<string, any>> | undefined,
>(chain: Chain<TCustom, TInitStorages>) {
  const [client] = await setupNetworks(chain)

  const alice = defaultAccountsSr25519.alice
  const bob = defaultAccountsSr25519.bob
  const dave = defaultAccountsSr25519.dave

  // Fund test accounts
  await client.dev.setStorage({
    System: {
      account: [[[bob.address], { providers: 1, data: { free: 1000e10 } }]],
    },
  })

  // Create a simple call to transfer funds to Dave
  const transferAmount = 10e10
  const transferCall = client.api.tx.balances.transferKeepAlive(dave.address, transferAmount)

  // Alice creates a multisig with Bob (threshold: 2)
  const threshold = 2
  const otherSignatories = [bob.address]
  const maxWeight = { refTime: 1000000000, proofSize: 1000000 }

  const asMultiTx = client.api.tx.multisig.asMulti(
    threshold,
    otherSignatories,
    null, // No timepoint for first approval
    transferCall.method.toHex(),
    maxWeight,
  )

  await sendTransaction(asMultiTx.signAsync(alice))

  await client.dev.newBlock()

  // Bob forgets to pass a timepoint (should be the timepoint from Alice's call)
  const approveTx = client.api.tx.multisig.asMulti(
    threshold,
    [alice.address],
    null, // Missing timepoint
    transferCall.method.toHex(),
    maxWeight,
  )

  const approveEvents = await sendTransaction(approveTx.signAsync(bob))

  await client.dev.newBlock()

  await checkEvents(approveEvents, 'multisig')
    .redact({
      redactKeys: /height/,
    })
    .toMatchSnapshot('events when Bob executes multisig operation with `approveAsMulti`')

  // Check for ExtrinsicFailed event
  const events = await client.api.query.system.events()

  const [ev] = events.filter((record) => {
    const { event } = record
    return event.section === 'system' && event.method === 'ExtrinsicFailed'
  })

  assert(client.api.events.system.ExtrinsicFailed.is(ev.event))
  const dispatchError = ev.event.data.dispatchError

  assert(dispatchError.isModule)
  assert(client.api.errors.multisig.NoTimepoint.is(dispatchError.asModule))
}

/**
 * Test that using an incorrect timepoint during multisig approval will cause the call to fail.
 *
 * 1. Alice creates a 2-of-2 multisig with Bob
 * 2. Bob approves it, but uses a timepoint from a block in the future
 * 3. Bob tries again with correct block number but incorrect extrinsic index
 * 4. Verify that both multisig operations fail
 */
async function wrongTimepointTest<
  TCustom extends Record<string, unknown> | undefined,
  TInitStorages extends Record<string, Record<string, any>> | undefined,
>(chain: Chain<TCustom, TInitStorages>) {
  const [client] = await setupNetworks(chain)

  const alice = defaultAccountsSr25519.alice
  const bob = defaultAccountsSr25519.bob
  const dave = defaultAccountsSr25519.dave

  // Fund test accounts
  await client.dev.setStorage({
    System: {
      account: [[[bob.address], { providers: 1, data: { free: 1000e10 } }]],
    },
  })

  // Create a simple call to transfer funds to Dave
  const transferAmount = 10e10
  const transferCall = client.api.tx.balances.transferKeepAlive(dave.address, transferAmount)

  // Alice creates a multisig with Bob (threshold: 2)
  const threshold = 2
  const otherSignatories = [bob.address]
  const maxWeight = { refTime: 1000000000, proofSize: 1000000 }

  const asMultiTx = client.api.tx.multisig.asMulti(
    threshold,
    otherSignatories,
    null, // No timepoint for first approval
    transferCall.method.toHex(),
    maxWeight,
  )

  await sendTransaction(asMultiTx.signAsync(alice))
  const blockNumber = (await client.api.rpc.chain.getHeader()).number.toNumber()

  await client.dev.newBlock()

  // Get the multisig creation event to extract multisig account address and call hash
  let events = await client.api.query.system.events()

  const [multisigEvent] = events.filter((record) => {
    const { event } = record
    return event.section === 'multisig'
  })

  assert(client.api.events.multisig.NewMultisig.is(multisigEvent.event))
  const multisigExtrinsicIndex = multisigEvent.phase.asApplyExtrinsic.toNumber()

  // Bob calls asMulti but uses a timepoint from a block in the future
  const approveTx = client.api.tx.multisig.asMulti(
    threshold,
    [alice.address],
    {
      height: blockNumber + 10, // Wrong block - should be blockNumber + 1
      index: multisigExtrinsicIndex,
    },
    transferCall.method.toHex(),
    maxWeight,
  )

  let approveEvents = await sendTransaction(approveTx.signAsync(bob))

  await client.dev.newBlock()

  await checkEvents(approveEvents, 'multisig')
    .redact({
      redactKeys: /height/,
    })
    .toMatchSnapshot('events when Bob executes multisig operation with wrong block number')

  // Check for ExtrinsicFailed event
  events = await client.api.query.system.events()

  const [ev] = events.filter((record) => {
    const { event } = record
    return event.section === 'system' && event.method === 'ExtrinsicFailed'
  })

  assert(client.api.events.system.ExtrinsicFailed.is(ev.event))
  const dispatchError = ev.event.data.dispatchError

  assert(dispatchError.isModule)
  assert(client.api.errors.multisig.WrongTimepoint.is(dispatchError.asModule))

  // Bob calls asMulti again but uses correct block number with incorrect extrinsic index
  const approveTx2 = client.api.tx.multisig.asMulti(
    threshold,
    [alice.address],
    {
      height: blockNumber + 1, // Correct block number
      index: multisigExtrinsicIndex + 5, // Incorrect extrinsic index
    },
    transferCall.method.toHex(),
    maxWeight,
  )

  approveEvents = await sendTransaction(approveTx2.signAsync(bob))

  await client.dev.newBlock()

  await checkEvents(approveEvents, 'multisig')
    .redact({
      redactKeys: /height/,
    })
    .toMatchSnapshot('events when Bob executes multisig operation with wrong extrinsic index')

  // Check for ExtrinsicFailed event
  events = await client.api.query.system.events()

  const [ev2] = events.filter((record) => {
    const { event } = record
    return event.section === 'system' && event.method === 'ExtrinsicFailed'
  })

  assert(client.api.events.system.ExtrinsicFailed.is(ev2.event))
  const dispatchError2 = ev2.event.data.dispatchError

  assert(dispatchError2.isModule)
  assert(client.api.errors.multisig.WrongTimepoint.is(dispatchError2.asModule))
}

/**
 * Test that in a 2-of-2 multisig, passing a timepoint with the first call fails.
 *
 * 1. Alice creates a 2-of-2 multisig with Bob using `asMulti` but passes a timepoint
 * 2. This should fail with `UnexpectedTimepoint` error
 */
async function unexpectedTimepointTest<
  TCustom extends Record<string, unknown> | undefined,
  TInitStorages extends Record<string, Record<string, any>> | undefined,
>(chain: Chain<TCustom, TInitStorages>) {
  const [client] = await setupNetworks(chain)

  const alice = defaultAccountsSr25519.alice
  const bob = defaultAccountsSr25519.bob
  const dave = defaultAccountsSr25519.dave

  // Fund test accounts
  await client.dev.setStorage({
    System: {
      account: [[[bob.address], { providers: 1, data: { free: 1000e10 } }]],
    },
  })

  // Create a simple call to transfer funds to Dave
  const transferAmount = 10e10
  const transferCall = client.api.tx.balances.transferKeepAlive(dave.address, transferAmount)

  // Alice creates a multisig with Bob (threshold: 2)
  const threshold = 2
  const otherSignatories = [bob.address]
  const maxWeight = { refTime: 1000000000, proofSize: 1000000 }

  const blockNumber = (await client.api.rpc.chain.getHeader()).number.toNumber()

  // Alice calls asMulti but passes a timepoint (which should be null for first call)
  const asMultiTx = client.api.tx.multisig.asMulti(
    threshold,
    otherSignatories,
    {
      height: blockNumber,
      index: 0,
    }, // Timepoint should be null for first call
    transferCall.method.toHex(),
    maxWeight,
  )

  const approveEvents = await sendTransaction(asMultiTx.signAsync(alice))

  await client.dev.newBlock()

  await checkEvents(approveEvents, 'multisig')
    .redact({
      redactKeys: /height/,
    })
    .toMatchSnapshot('events when Alice starts multisig operation with `approveAsMulti`')

  // Check for ExtrinsicFailed event
  const events = await client.api.query.system.events()

  const [ev] = events.filter((record) => {
    const { event } = record
    return event.section === 'system' && event.method === 'ExtrinsicFailed'
  })

  assert(client.api.events.system.ExtrinsicFailed.is(ev.event))
  const dispatchError = ev.event.data.dispatchError

  assert(dispatchError.isModule)
  assert(client.api.errors.multisig.UnexpectedTimepoint.is(dispatchError.asModule))
}

/**
 * Test that in a 2-of-2 multisig, passing a max weight that is too low results will cause the call to fail.
 *
 * 1. Alice creates a 2-of-2 multisig with Bob
 * 2. Bob approves it, but passing an insufficient max weight
 * 3. Verify that the multisig operation fails
 */
async function maxWeightTooLowTest<
  TCustom extends Record<string, unknown> | undefined,
  TInitStorages extends Record<string, Record<string, any>> | undefined,
>(chain: Chain<TCustom, TInitStorages>) {
  const [client] = await setupNetworks(chain)

  const alice = defaultAccountsSr25519.alice
  const bob = defaultAccountsSr25519.bob
  const dave = defaultAccountsSr25519.dave

  // Fund test accounts
  await client.dev.setStorage({
    System: {
      account: [[[bob.address], { providers: 1, data: { free: 1000e10 } }]],
    },
  })

  // Create a simple call to transfer funds to Dave
  const transferAmount = 10e10
  const transferCall = client.api.tx.balances.transferKeepAlive(dave.address, transferAmount)

  // Alice creates a multisig with Bob (threshold: 2)
  const threshold = 2
  const otherSignatories = [bob.address]
  const maxWeight = { refTime: 1000000000, proofSize: 1000000 }

  const asMultiTx = client.api.tx.multisig.asMulti(
    threshold,
    otherSignatories,
    null, // No timepoint for first approval
    transferCall.method.toHex(),
    maxWeight,
  )

  await sendTransaction(asMultiTx.signAsync(alice))
  const blockNumber = (await client.api.rpc.chain.getHeader()).number.toNumber()

  await client.dev.newBlock()

  // Get the multisig creation event to extract multisig account address and call hash
  let events = await client.api.query.system.events()

  const [multisigEvent] = events.filter((record) => {
    const { event } = record
    return event.section === 'multisig'
  })

  assert(client.api.events.multisig.NewMultisig.is(multisigEvent.event))
  const multisigExtrinsicIndex = multisigEvent.phase.asApplyExtrinsic.toNumber()

  // Bob calls asMulti to approve it (final operation) but passes max weight of (1, 1)
  const approveTx = client.api.tx.multisig.asMulti(
    threshold,
    [alice.address],
    {
      height: blockNumber + 1,
      index: multisigExtrinsicIndex,
    },
    transferCall.method.toHex(),
    { refTime: 1, proofSize: 1 }, // Max weight too low
  )

  const approveEvents = await sendTransaction(approveTx.signAsync(bob))

  await client.dev.newBlock()

  await checkEvents(approveEvents, 'multisig')
    .redact({
      redactKeys: /height/,
    })
    .toMatchSnapshot('events when Bob executes multisig operation with low weight')

  // Check for ExtrinsicFailed event
  events = await client.api.query.system.events()

  const [ev] = events.filter((record) => {
    const { event } = record
    return event.section === 'system' && event.method === 'ExtrinsicFailed'
  })

  assert(client.api.events.system.ExtrinsicFailed.is(ev.event))
  const dispatchError = ev.event.data.dispatchError

  assert(dispatchError.isModule)
  assert(client.api.errors.multisig.MaxWeightTooLow.is(dispatchError.asModule))
}

export function successMultisigE2ETests<
  TCustom extends Record<string, unknown> | undefined,
  TInitStorages extends Record<string, Record<string, any>> | undefined,
>(chain: Chain<TCustom, TInitStorages>, testConfig: { testSuiteName: string; addressEncoding: number }): RootTestTree {
  return {
    kind: 'describe',
    label: 'success tests',
    children: [
      {
        kind: 'test',
        label: 'basic 2-of-3 multisig creation and execution',
        testFn: () => basicMultisigTest(chain, testConfig.addressEncoding),
      },
      {
        kind: 'test',
        label: 'multisig cancellation works',
        testFn: () => multisigCancellationTest(chain, testConfig.addressEncoding),
      },
      {
        kind: 'test',
        label:
          'second approval (with `approveAsMulti`) in 2-of-3 multisig is successful and does not lead to execution',
        testFn: () => approveAsMulti2Of3DoesNotExecuteTest(chain, testConfig.addressEncoding),
      },
      {
        kind: 'test',
        label: 'final approval with `approveAsMulti` does not lead to execution',
        testFn: () => finalApprovalApproveAsMultiTest(chain),
      },
      {
        kind: 'test',
        label: 'beginning multisig approval with `approveAsMulti` works',
        testFn: () => approveAsMultiFirstTest(chain, testConfig.addressEncoding),
      },
    ],
  }
}

export function failureMultisigE2ETests<
  TCustom extends Record<string, unknown> | undefined,
  TInitStorages extends Record<string, Record<string, any>> | undefined,
>(chain: Chain<TCustom, TInitStorages>): RootTestTree {
  return {
    kind: 'describe',
    label: 'failure tests',
    children: [
      {
        kind: 'test',
        label: 'multisig cancellation with threshold < 2 fails',
        testFn: () => minimumThresholdCancelTest(chain),
      },
      {
        kind: 'test',
        label: 'creating a multisig with threshold < 2 fails',
        testFn: () => minimumThresholdAsMultiTest(chain),
      },
      {
        kind: 'test',
        label: 'repeated approval with `approveAsMulti` fails',
        testFn: () => approveAsMultiAlreadyApprovedTest(chain),
      },
      {
        kind: 'test',
        label: 'multisig creation with too few signatories fails',
        testFn: () => tooFewSignatoriesTest(chain),
      },
      {
        kind: 'test',
        label: 'multisig creation with too many signatories fails',
        testFn: () => tooManySignatoriesTest(chain),
      },
      {
        kind: 'test',
        label: 'multisig execution with remaining signatories out of order fails',
        testFn: () => signatoriesOutOfOrderInExecutionTest(chain),
      },
      {
        kind: 'test',
        label: 'multisig cancellation with remaining signatories out of order fails',
        testFn: () => cancelWithSignatoriesOutOfOrderTest(chain),
      },
      {
        kind: 'test',
        label: 'approval with signatories out of order fails',
        testFn: () => signatoriesOutOfOrderInApprovalTest(chain),
      },
      {
        kind: 'test',
        label: 'execution with sender in signatories fails',
        testFn: () => senderInSignatoriesInExecutionTest(chain),
      },
      {
        kind: 'test',
        label: 'cancellation with sender in signatories fails',
        testFn: () => senderInSignatoriesInCancellationTest(chain),
      },
      {
        kind: 'test',
        label: 'approval with sender in signatories fails',
        testFn: () => senderInSignatoriesInApprovalTest(chain),
      },
      {
        kind: 'test',
        label: 'cancelling a non-existent multisig operation fails',
        testFn: () => notFoundCancelTest(chain),
      },
      {
        kind: 'test',
        label: 'non-depositor tries to cancel multisig fails',
        testFn: () => notOwnerCancelTest(chain),
      },
      {
        kind: 'test',
        label: 'approval without timepoint fails',
        testFn: () => noTimepointTest(chain),
      },
      {
        kind: 'test',
        label: 'approval with wrong timepoint fails',
        testFn: () => wrongTimepointTest(chain),
      },
      {
        kind: 'test',
        label: 'first call with unexpected timepoint fails',
        testFn: () => unexpectedTimepointTest(chain),
      },
      {
        kind: 'test',
        label: 'approval with max weight too low fails',
        testFn: () => maxWeightTooLowTest(chain),
      },
    ],
  }
}

/**
 * Default set of multisig end-to-end tests.
 *
 * Includes both success and failure cases.
 * A test tree structure allows some extensibility in case a chain needs to
 * change/add/remove default tests.
 *
 * @param chain - The chain to test.
 * @param testConfig - Test configuration data - address encoding, top-level test suite name, etc.
 * @returns A test tree structure.
 */
export function baseMultisigE2Etests<
  TCustom extends Record<string, unknown> | undefined,
  TInitStorages extends Record<string, Record<string, any>> | undefined,
>(chain: Chain<TCustom, TInitStorages>, testConfig: { testSuiteName: string; addressEncoding: number }): RootTestTree {
  return {
    kind: 'describe',
    label: testConfig.testSuiteName,
    children: [successMultisigE2ETests(chain, testConfig), failureMultisigE2ETests(chain)],
  }
}<|MERGE_RESOLUTION|>--- conflicted
+++ resolved
@@ -5,12 +5,8 @@
 
 import { encodeAddress } from '@polkadot/util-crypto'
 
-<<<<<<< HEAD
 import { assert, expect } from 'vitest'
-=======
-import { assert, describe, expect, test } from 'vitest'
-
->>>>>>> c05a5c8b
+
 import { checkEvents } from './helpers/index.js'
 import type { RootTestTree } from './types.js'
 
