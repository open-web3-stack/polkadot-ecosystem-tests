--- conflicted
+++ resolved
@@ -1,7 +1,15 @@
 import { type Checker, sendTransaction } from '@acala-network/chopsticks-testing'
 
 import { type Chain, defaultAccountsSr25519 } from '@e2e-test/networks'
-import { type Client, KusamaProxyTypes, PolkadotProxyTypes, setupNetworks } from '@e2e-test/shared'
+import {
+  type Client,
+  type DescribeNode,
+  KusamaProxyTypes,
+  PolkadotProxyTypes,
+  type RootTestTree,
+  setupNetworks,
+  type TestNode,
+} from '@e2e-test/shared'
 
 import type { Keyring } from '@polkadot/api'
 import type { SubmittableExtrinsic } from '@polkadot/api/types'
@@ -10,14 +18,8 @@
 import type { PalletProxyProxyDefinition } from '@polkadot/types/lookup'
 import type { ISubmittableResult } from '@polkadot/types/types'
 import { encodeAddress } from '@polkadot/util-crypto'
-<<<<<<< HEAD
+
 import { assert, expect } from 'vitest'
-import { check, checkEvents } from './helpers/index.js'
-import type { DescribeNode, RootTestTree, TestNode } from './types.js'
-=======
-
-import { assert, describe, expect, test } from 'vitest'
->>>>>>> c05a5c8b
 
 import BN from 'bn.js'
 import { match } from 'ts-pattern'
