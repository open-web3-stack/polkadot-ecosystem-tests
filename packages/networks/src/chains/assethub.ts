import { defaultAccounts, defaultAccountsSr25519 } from '../defaultAccounts.js'
import { defineChain } from '../defineChain.js'

const custom = {
  assetHubPolkadot: {
    dot: { Concrete: { parents: 1, interior: 'Here' } },
    usdt: { Concrete: { parents: 0, interior: { X2: [{ PalletInstance: 50 }, { GeneralIndex: 1984 }] } } },
    usdtIndex: 1984,
    eth: {
      parents: 2,
      interior: {
        X1: [
          {
            GlobalConsensus: {
              Ethereum: {
                chainId: 1,
              },
            },
          },
        ],
      },
    },
  },
  assetHubKusama: {
    ksm: { Concrete: { parents: 1, interior: 'Here' } },
    usdt: { Concrete: { parents: 0, interior: { X2: [{ PalletInstance: 50 }, { GeneralIndex: 1984 }] } } },
    usdtIndex: 1984,
    eth: {
      parents: 2,
      interior: {
        X1: [
          {
            GlobalConsensus: {
              Ethereum: {
                chainId: 1,
              },
            },
          },
        ],
      },
    },
<<<<<<< HEAD
  },
  assetHubWestend: {
    wnd: { Concrete: { parents: 1, interior: 'Here' } },
    usdt: { Concrete: { parents: 0, interior: { X2: [{ PalletInstance: 50 }, { GeneralIndex: 1984 }] } } },
    usdtIndex: 1984,
    eth: null,
=======
>>>>>>> c6a094c7
  },
}

const accountList = [
  [[defaultAccounts.alice.address], { providers: 1, data: { free: 1000e10 } }],
  [[defaultAccountsSr25519.alice.address], { providers: 1, data: { free: 1000e10 } }],
]

const getInitStorages = (
  config: typeof custom.assetHubPolkadot | typeof custom.assetHubKusama | typeof custom.assetHubWestend,
) => ({
  System: {
    account: [
      [[defaultAccounts.alice.address], { providers: 1, data: { free: 1000e10 } }],
      [[defaultAccountsSr25519.alice.address], { providers: 1, data: { free: 1000e10 } }],
    ],
  },
  Assets: {
    account: [
      [[config.usdtIndex, defaultAccounts.alice.address], { balance: 1000e6 }], // USDT
    ],
  },
  ForeignAssets: {
<<<<<<< HEAD
    account: config.eth ? accountList : [],
=======
    account: [
      [[config.eth, defaultAccounts.alice.address], { balance: 10n ** 18n }], // 1 ETH
      [[config.eth, '13cKp89Msu7M2PiaCuuGr1BzAsD5V3vaVbDMs3YtjMZHdGwR'], { balance: 10n ** 20n }], // 100 ETH for Sibling 2000
    ],
>>>>>>> c6a094c7
  },
})

export const assetHubPolkadot = defineChain({
  name: 'assetHubPolkadot',
  endpoint: 'wss://polkadot-asset-hub-rpc.polkadot.io',
  paraId: 1000,
  custom: custom.assetHubPolkadot,
  initStorages: getInitStorages(custom.assetHubPolkadot),
})

export const assetHubKusama = defineChain({
  name: 'assetHubKusama',
  endpoint: 'wss://kusama-asset-hub-rpc.polkadot.io',
  paraId: 1000,
  custom: custom.assetHubKusama,
  initStorages: getInitStorages(custom.assetHubKusama),
})

export const assetHubWestend = defineChain({
  name: 'assetHubWestend',
  endpoint: 'wss://westend-asset-hub-rpc.polkadot.io',
  paraId: 1000,
  custom: custom.assetHubWestend,
  initStorages: getInitStorages(custom.assetHubWestend),
})<|MERGE_RESOLUTION|>--- conflicted
+++ resolved
@@ -39,21 +39,18 @@
         ],
       },
     },
-<<<<<<< HEAD
   },
   assetHubWestend: {
     wnd: { Concrete: { parents: 1, interior: 'Here' } },
     usdt: { Concrete: { parents: 0, interior: { X2: [{ PalletInstance: 50 }, { GeneralIndex: 1984 }] } } },
     usdtIndex: 1984,
     eth: null,
-=======
->>>>>>> c6a094c7
   },
 }
 
-const accountList = [
-  [[defaultAccounts.alice.address], { providers: 1, data: { free: 1000e10 } }],
-  [[defaultAccountsSr25519.alice.address], { providers: 1, data: { free: 1000e10 } }],
+const accountList = (ethConfig: any) => [
+  [[ethConfig, defaultAccounts.alice.address], { balance: 10n ** 18n }], // 1 ETH
+  [[ethConfig, '13cKp89Msu7M2PiaCuuGr1BzAsD5V3vaVbDMs3YtjMZHdGwR'], { balance: 10n ** 20n }], // 100 ETH for Sibling 2000
 ]
 
 const getInitStorages = (
@@ -71,14 +68,7 @@
     ],
   },
   ForeignAssets: {
-<<<<<<< HEAD
-    account: config.eth ? accountList : [],
-=======
-    account: [
-      [[config.eth, defaultAccounts.alice.address], { balance: 10n ** 18n }], // 1 ETH
-      [[config.eth, '13cKp89Msu7M2PiaCuuGr1BzAsD5V3vaVbDMs3YtjMZHdGwR'], { balance: 10n ** 20n }], // 100 ETH for Sibling 2000
-    ],
->>>>>>> c6a094c7
+    account: config.eth ? accountList(config.eth) : [],
   },
 })
 
