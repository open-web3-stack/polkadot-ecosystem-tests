{
	"name": "e2e-tests",
	"private": true,
	"scripts": {
		"lint": "tsc --noEmit && biome check .",
		"fix": "biome check --write .",
		"test": "vitest",
		"test:ui": "vitest --ui",
		"update-env": "tsx scripts/update-env.ts",
		"update-known-good": "tsx scripts/update-env.ts --update-known-good",
		"postinstall": "husky install",
		"check-proxy-coverage": "tsx scripts/check-proxy-coverage.ts"
	},
	"type": "module",
	"workspaces": [
		"packages/*"
	],
	"resolutions": {
		"@polkadot/api": "^16.0",
		"@polkadot/api-augment": "^16.0",
		"@polkadot/api-derive": "^16.0",
		"@polkadot/keyring": "^13.5.3",
		"@polkadot/rpc-augment": "^16.0",
		"@polkadot/rpc-core": "^16.0",
		"@polkadot/rpc-provider": "^16.0",
		"@polkadot/types": "^16.0",
		"@polkadot/types-augment": "^16.0",
		"@polkadot/types-codec": "^16.0",
		"@polkadot/types-create": "^16.0",
		"@polkadot/types-known": "^16.0"
	},
	"packageManager": "yarn@4.9.2",
	"dependencies": {
		"@e2e-test/networks": "workspace:*",
		"@swc/core": "^1.13.3",
		"lodash": "^4.17.21",
		"ts-pattern": "^5.7.0",
		"typescript": "^5.8.3",
		"vitest": "^3.1.4"
	},
	"devDependencies": {
<<<<<<< HEAD
		"@biomejs/biome": "2.1.3",
		"@types/lodash": "^4.17.17",
=======
		"@biomejs/biome": "1.9.4",
		"@types/lodash": "^4.17.20",
>>>>>>> 5bfac10c
		"@types/node": "^24.0.8",
		"@vitest/ui": "^3.1.3",
		"dotenv": "^17.0.0",
		"husky": "^9.1.7",
		"lint-staged": "^16.1.0",
		"tsx": "^4.19.4",
		"unplugin-swc": "^1.5.4",
		"vite-tsconfig-paths": "^5.1.4"
	},
	"lint-staged": {
		"*.{js,ts}": "biome check --write --no-errors-on-unmatched"
	}
}<|MERGE_RESOLUTION|>--- conflicted
+++ resolved
@@ -39,13 +39,8 @@
 		"vitest": "^3.1.4"
 	},
 	"devDependencies": {
-<<<<<<< HEAD
 		"@biomejs/biome": "2.1.3",
-		"@types/lodash": "^4.17.17",
-=======
-		"@biomejs/biome": "1.9.4",
 		"@types/lodash": "^4.17.20",
->>>>>>> 5bfac10c
 		"@types/node": "^24.0.8",
 		"@vitest/ui": "^3.1.3",
 		"dotenv": "^17.0.0",
